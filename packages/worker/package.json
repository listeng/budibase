{
  "name": "@budibase/worker",
  "email": "hi@budibase.com",
<<<<<<< HEAD
  "version": "0.9.180-alpha.11",
=======
  "version": "0.9.184",
>>>>>>> a2ed22a1
  "description": "Budibase background service",
  "main": "src/index.js",
  "repository": {
    "type": "git",
    "url": "https://github.com/Budibase/budibase.git"
  },
  "keywords": [
    "budibase"
  ],
  "scripts": {
    "run:docker": "node src/index.js",
    "build:docker": "docker build . -t worker-service",
    "dev:stack:init": "node ./scripts/dev/manage.js init",
    "dev:builder": "npm run dev:stack:init && nodemon",
    "test": "jest --runInBand",
    "env:multi:enable": "node scripts/multiTenancy.js enable",
    "env:multi:disable": "node scripts/multiTenancy.js disable",
    "env:selfhost:enable": "node scripts/selfhost.js enable",
    "env:selfhost:disable": "node scripts/selfhost.js disable",
    "env:localdomain:enable": "node scripts/localdomain.js enable",
    "env:localdomain:disable": "node scripts/localdomain.js disable",
    "env:account:enable": "node scripts/account.js enable",
    "env:account:disable": "node scripts/account.js disable"
  },
  "author": "Budibase",
  "license": "AGPL-3.0-or-later",
  "dependencies": {
<<<<<<< HEAD
    "@budibase/auth": "^0.9.180-alpha.11",
    "@budibase/string-templates": "^0.9.180-alpha.11",
=======
    "@budibase/auth": "^0.9.184",
    "@budibase/string-templates": "^0.9.184",
>>>>>>> a2ed22a1
    "@koa/router": "^8.0.0",
    "@sentry/node": "^6.0.0",
    "@techpass/passport-openidconnect": "^0.3.0",
    "aws-sdk": "^2.811.0",
    "bcryptjs": "^2.4.3",
    "dotenv": "^8.2.0",
    "got": "^11.8.1",
    "joi": "^17.4.0",
    "koa": "^2.7.0",
    "koa-body": "^4.2.0",
    "koa-compress": "^4.0.1",
    "koa-passport": "^4.1.4",
    "koa-pino-logger": "^3.0.0",
    "koa-send": "^5.0.0",
    "koa-session": "^5.12.0",
    "koa-static": "^5.0.0",
    "node-fetch": "^2.6.1",
    "nodemailer": "^6.5.0",
    "passport-google-oauth": "^2.0.0",
    "passport-jwt": "^4.0.0",
    "passport-local": "^1.0.0",
    "pino-pretty": "^4.0.0",
    "pouchdb": "^7.2.1",
    "pouchdb-all-dbs": "^1.0.2",
    "server-destroy": "^1.0.1"
  },
  "devDependencies": {
    "jest": "^26.6.3",
    "nodemon": "^2.0.7",
    "pouchdb-adapter-memory": "^7.2.2",
    "supertest": "^6.1.3",
    "update-dotenv": "^1.1.1"
  },
  "jest": {
    "testEnvironment": "node",
    "setupFiles": [
      "./scripts/jestSetup.js"
    ]
  },
  "gitHead": "d1836a898cab3f8ab80ee6d8f42be1a9eed7dcdc"
}<|MERGE_RESOLUTION|>--- conflicted
+++ resolved
@@ -1,11 +1,7 @@
 {
   "name": "@budibase/worker",
   "email": "hi@budibase.com",
-<<<<<<< HEAD
-  "version": "0.9.180-alpha.11",
-=======
   "version": "0.9.184",
->>>>>>> a2ed22a1
   "description": "Budibase background service",
   "main": "src/index.js",
   "repository": {
@@ -33,13 +29,8 @@
   "author": "Budibase",
   "license": "AGPL-3.0-or-later",
   "dependencies": {
-<<<<<<< HEAD
-    "@budibase/auth": "^0.9.180-alpha.11",
-    "@budibase/string-templates": "^0.9.180-alpha.11",
-=======
     "@budibase/auth": "^0.9.184",
     "@budibase/string-templates": "^0.9.184",
->>>>>>> a2ed22a1
     "@koa/router": "^8.0.0",
     "@sentry/node": "^6.0.0",
     "@techpass/passport-openidconnect": "^0.3.0",
