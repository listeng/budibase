{
  "name": "@budibase/cli",
<<<<<<< HEAD
  "version": "0.9.105-alpha.33",
=======
  "version": "0.9.115",
>>>>>>> 5ce7d9c9
  "description": "Budibase CLI, for developers, self hosting and migrations.",
  "main": "src/index.js",
  "bin": {
    "budi": "src/index.js"
  },
  "author": "Budibase",
  "license": "AGPL-3.0-or-later",
  "scripts": {
    "build": "pkg . --out-path build"
  },
  "pkg": {
    "targets": [
      "node14"
    ],
    "outputPath": "build"
  },
  "dependencies": {
    "axios": "^0.21.1",
    "chalk": "^4.1.0",
    "commander": "^7.1.0",
    "docker-compose": "^0.23.6",
    "inquirer": "^8.0.0",
    "lookpath": "^1.1.0",
    "pkg": "^5.3.0",
    "posthog-node": "1.0.7",
    "randomstring": "^1.1.5"
  },
  "devDependencies": {
    "eslint": "^7.20.0"
  }
}<|MERGE_RESOLUTION|>--- conflicted
+++ resolved
@@ -1,10 +1,6 @@
 {
   "name": "@budibase/cli",
-<<<<<<< HEAD
-  "version": "0.9.105-alpha.33",
-=======
   "version": "0.9.115",
->>>>>>> 5ce7d9c9
   "description": "Budibase CLI, for developers, self hosting and migrations.",
   "main": "src/index.js",
   "bin": {
