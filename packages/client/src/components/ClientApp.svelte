<script>
  import { writable } from "svelte/store"
  import { setContext, onMount } from "svelte"
  import Component from "./Component.svelte"
  import NotificationDisplay from "./NotificationDisplay.svelte"
  import SDK from "../sdk"
<<<<<<< HEAD
  import { createDataStore, initialise, screenStore } from "../store"
=======
  import { createDataStore, initialise, screenStore, authStore } from "../store"
>>>>>>> d4f8a195

  // Provide contexts
  setContext("sdk", SDK)
  setContext("component", writable({}))
  setContext("data", createDataStore())

  let loaded = false

  // Load app config
  onMount(async () => {
    await initialise()
    await authStore.actions.fetchUser()
    loaded = true
  })
</script>

{#if loaded && $screenStore.activeLayout}
  <Component definition={$screenStore.activeLayout.props} />
  <NotificationDisplay />
{/if}<|MERGE_RESOLUTION|>--- conflicted
+++ resolved
@@ -4,11 +4,7 @@
   import Component from "./Component.svelte"
   import NotificationDisplay from "./NotificationDisplay.svelte"
   import SDK from "../sdk"
-<<<<<<< HEAD
-  import { createDataStore, initialise, screenStore } from "../store"
-=======
   import { createDataStore, initialise, screenStore, authStore } from "../store"
->>>>>>> d4f8a195
 
   // Provide contexts
   setContext("sdk", SDK)
