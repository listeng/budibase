--- conflicted
+++ resolved
@@ -23,15 +23,11 @@
     "rollup": "^2.33.2",
     "rollup-plugin-node-builtins": "^2.1.2",
     "rollup-plugin-node-globals": "^1.4.0",
-<<<<<<< HEAD
     "rollup-plugin-node-resolve": "^5.2.0",
     "rollup-plugin-terser": "^4.0.4",
     "svelte": "^3.29.7",
-    "svelte-jester": "^1.0.6"
-=======
-    "rollup-plugin-svelte": "^6.1.1",
-    "svelte": "^3.29.0"
->>>>>>> a6821814
+    "svelte-jester": "^1.0.6",
+    "rollup-plugin-svelte": "^6.1.1"
   },
   "gitHead": "e4e053cb6ff9a0ddc7115b44ccaa24b8ec41fb9a"
 }