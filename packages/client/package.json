--- conflicted
+++ resolved
@@ -19,14 +19,8 @@
     "dev:builder": "rollup -cw"
   },
   "dependencies": {
-<<<<<<< HEAD
-    "@budibase/bbui": "^0.9.123-alpha.0",
-    "@budibase/string-templates": "^0.9.123-alpha.0",
-=======
     "@budibase/bbui": "^0.9.123-alpha.1",
-    "@budibase/standard-components": "^0.9.123-alpha.1",
     "@budibase/string-templates": "^0.9.123-alpha.1",
->>>>>>> 1b167574
     "regexparam": "^1.3.0",
     "shortid": "^2.2.15",
     "svelte-spa-router": "^3.0.5"
