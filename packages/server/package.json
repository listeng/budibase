--- conflicted
+++ resolved
@@ -6,12 +6,8 @@
   "scripts": {
     "test": "jest",
     "build": "cd appPackages/_master && yarn && cd ../testApp && yarn && cd ../testApp2 && yarn",
-<<<<<<< HEAD
-    "initialise": "node initialise/initialiseBudibase --datastore local --username admin --password admin --rootPath .data --cleanDev && node ../cli/bin/budi new testApp2",
-=======
     "initialise": "node ./initialise/initialiseBudibase init -d ./myapps -c contributors -u admin -p admin",
     "budi": "node ../cli/bin/budi",
->>>>>>> a1f460ca
     "dev:builder": "node index"
   },
   "keywords": [
