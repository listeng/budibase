--- conflicted
+++ resolved
@@ -1,14 +1,10 @@
 const CouchDB = require("../../db")
-<<<<<<< HEAD
-const newid = require("../../db/newid")
 const linkRecords = require("../../db/linkedRecords")
-=======
 const {
   getRecordParams,
   getModelParams,
   generateModelID,
 } = require("../../db/utils")
->>>>>>> c69081f3
 
 exports.fetch = async function(ctx) {
   const db = new CouchDB(ctx.user.instanceId)
@@ -43,23 +39,17 @@
 
   // rename record fields when table column is renamed
   const { _rename } = modelToSave
-<<<<<<< HEAD
   if (_rename && modelToSave.schema[_rename.updated].type === "link") {
     throw "Cannot rename a linked field."
   } else if (_rename && modelToSave.primaryDisplay === _rename.old) {
     throw "Cannot rename the primary display field."
   } else if (_rename) {
-    const records = await db.query(`database/all_${modelToSave._id}`, {
-      include_docs: true,
-    })
-=======
-  if (_rename) {
     const records = await db.allDocs(
       getRecordParams(modelToSave._id, null, {
         include_docs: true,
       })
     )
->>>>>>> c69081f3
+
     const docs = records.rows.map(({ doc }) => {
       doc[_rename.updated] = doc[_rename.old]
       delete doc[_rename.old]
@@ -82,20 +72,6 @@
   const result = await db.post(modelToSave)
   modelToSave._rev = result.rev
 
-<<<<<<< HEAD
-  const designDoc = await db.get("_design/database")
-  /** TODO: should we include the doc type here - currently it is possible for anything
-      with a modelId in it to be returned */
-  designDoc.views = {
-    ...designDoc.views,
-    [`all_${modelToSave._id}`]: {
-      map: `function(doc) {
-        if (doc.modelId === "${modelToSave._id}") {
-          emit(doc._id); 
-        }
-      }`,
-    },
-  }
   // update linked records
   await linkRecords.updateLinks({
     instanceId,
@@ -109,26 +85,6 @@
 
   ctx.eventEmitter &&
     ctx.eventEmitter.emitModel(`model:save`, instanceId, modelToSave)
-=======
-  const { schema } = ctx.request.body
-  for (let key of Object.keys(schema)) {
-    // model has a linked record
-    if (schema[key].type === "link") {
-      // create the link field in the other model
-      const linkedModel = await db.get(schema[key].modelId)
-      linkedModel.schema[modelToSave.name] = {
-        name: modelToSave.name,
-        type: "link",
-        modelId: modelToSave._id,
-        constraints: {
-          type: "array",
-        },
-      }
-      await db.put(linkedModel)
-    }
-  }
-
->>>>>>> c69081f3
   ctx.status = 200
   ctx.message = `Model ${ctx.request.body.name} saved successfully.`
   ctx.body = modelToSave
@@ -152,32 +108,15 @@
     records.rows.map(record => ({ _id: record.id, _deleted: true }))
   )
 
-<<<<<<< HEAD
   // update linked records
   await linkRecords.updateLinks({
     instanceId,
     eventType: linkRecords.EventType.MODEL_DELETE,
     model: modelToDelete,
   })
-  // delete the "all" view
-  const designDoc = await db.get("_design/database")
-  delete designDoc.views[modelViewId]
-  await db.put(designDoc)
 
   ctx.eventEmitter &&
     ctx.eventEmitter.emitModel(`model:delete`, instanceId, modelToDelete)
-=======
-  // Delete linked record fields in dependent models
-  for (let key of Object.keys(modelToDelete.schema)) {
-    const { type, modelId } = modelToDelete.schema[key]
-    if (type === "link") {
-      const linkedModel = await db.get(modelId)
-      delete linkedModel.schema[modelToDelete.name]
-      await db.put(linkedModel)
-    }
-  }
-
->>>>>>> c69081f3
   ctx.status = 200
   ctx.message = `Model ${ctx.params.modelId} deleted.`
 }