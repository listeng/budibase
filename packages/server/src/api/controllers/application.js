const CouchDB = require("../../db")
const compileStaticAssets = require("../../utilities/builder/compileStaticAssets")
const env = require("../../environment")
const { existsSync } = require("fs-extra")
const { budibaseAppsDir } = require("../../utilities/budibaseDir")
const setBuilderToken = require("../../utilities/builder/setBuilderToken")
const fs = require("fs-extra")
const { join, resolve } = require("../../utilities/centralPath")
const packageJson = require("../../../package.json")
const { createLinkView } = require("../../db/linkedRows")
const { createRoutingView } = require("../../utilities/routing")
const { downloadTemplate } = require("../../utilities/templates")
const {
  generateAppID,
  DocumentTypes,
  SEPARATOR,
  getLayoutParams,
  getScreenParams,
  generateLayoutID,
  generateScreenID,
} = require("../../db/utils")
<<<<<<< HEAD
const {
  BUILTIN_LEVEL_IDS,
  AccessController,
} = require("../../utilities/security/accessLevels")
=======
const { BUILTIN_ROLE_IDS } = require("../../utilities/security/roles")
>>>>>>> abe3bdab
const {
  downloadExtractComponentLibraries,
} = require("../../utilities/createAppPackage")
const { BASE_LAYOUTS } = require("../../constants/layouts")
const { HOME_SCREEN, LOGIN_SCREEN } = require("../../constants/screens")
const { cloneDeep } = require("lodash/fp")
const { recurseMustache } = require("../../utilities/mustache")
const { generateAssetCss } = require("../../utilities/builder/generateCss")
const { USERS_TABLE_SCHEMA } = require("../../constants")

const APP_PREFIX = DocumentTypes.APP + SEPARATOR

// utility function, need to do away with this
async function getLayouts(db) {
  return (
    await db.allDocs(
      getLayoutParams(null, {
        include_docs: true,
      })
    )
  ).rows.map(row => row.doc)
}

async function getScreens(db) {
  return (
    await db.allDocs(
      getScreenParams(null, {
        include_docs: true,
      })
    )
  ).rows.map(row => row.doc)
}

function getUserAccessLevelId(ctx) {
  return !ctx.user.accessLevel || !ctx.user.accessLevel._id
    ? BUILTIN_LEVEL_IDS.PUBLIC
    : ctx.user.accessLevel._id
}

async function createInstance(template) {
  const appId = generateAppID()

  const db = new CouchDB(appId)
  await db.put({
    _id: "_design/database",
    // view collation information, read before writing any complex views:
    // https://docs.couchdb.org/en/master/ddocs/views/collation.html#collation-specification
    views: {},
  })
  // add view for linked rows
  await createLinkView(appId)
  await createRoutingView(appId)

  // replicate the template data to the instance DB
  if (template) {
    const templatePath = await downloadTemplate(...template.key.split("/"))
    const dbDumpReadStream = fs.createReadStream(
      join(templatePath, "db", "dump.txt")
    )
    const { ok } = await db.load(dbDumpReadStream)
    if (!ok) {
      throw "Error loading database dump from template."
    }
  } else {
    // create the users table
    await db.put(USERS_TABLE_SCHEMA)
  }

  return { _id: appId }
}

exports.fetch = async function(ctx) {
  let allDbs = await CouchDB.allDbs()
  const appDbNames = allDbs.filter(dbName => dbName.startsWith(APP_PREFIX))
  const apps = appDbNames.map(db => new CouchDB(db).get(db))
  if (apps.length === 0) {
    ctx.body = []
  } else {
    const response = await Promise.allSettled(apps)
    ctx.body = response
      .filter(result => result.status === "fulfilled")
      .map(({ value }) => value)
  }
}

exports.fetchAppDefinition = async function(ctx) {
  const db = new CouchDB(ctx.params.appId)
<<<<<<< HEAD
  const layouts = await getLayouts(db)
  const userAccessLevelId = getUserAccessLevelId(ctx)
  const accessController = new AccessController(ctx.params.appId)
  const screens = accessController.checkScreensAccess(
    await getScreens(db),
    userAccessLevelId
  )
=======
  // TODO: need to get rid of pages here, they shouldn't be needed anymore
  const { mainPage, unauthPage } = await getMainAndUnauthPage(db)
  const userRoleId =
    !ctx.user.role || !ctx.user.role._id
      ? BUILTIN_ROLE_IDS.PUBLIC
      : ctx.user.role._id
  const correctPage =
    userRoleId === BUILTIN_ROLE_IDS.PUBLIC ? unauthPage : mainPage
  const screens = (
    await db.allDocs(
      getScreenParams(correctPage._id, {
        include_docs: true,
      })
    )
  ).rows.map(row => row.doc)
  // TODO: need to handle access control here, limit screens to user role
>>>>>>> abe3bdab
  ctx.body = {
    layouts,
    screens,
    libraries: ["@budibase/standard-components"],
  }
}

exports.fetchAppPackage = async function(ctx) {
  const db = new CouchDB(ctx.params.appId)
  const application = await db.get(ctx.params.appId)
  const [layouts, screens] = await Promise.all([getLayouts(db), getScreens(db)])

  for (let layout of layouts) {
    layout._css = generateAssetCss([layout.props])
  }
  for (let screen of screens) {
    screen._css = generateAssetCss([screen.props])
  }
  ctx.body = {
    application,
    screens,
    layouts,
  }
  await setBuilderToken(ctx, ctx.params.appId, application.version)
}

exports.create = async function(ctx) {
  const instance = await createInstance(ctx.request.body.template)
  const appId = instance._id
  const version = packageJson.version
  const newApplication = {
    _id: appId,
    type: "app",
    version: packageJson.version,
    componentLibraries: ["@budibase/standard-components"],
    name: ctx.request.body.name,
    template: ctx.request.body.template,
    instance: instance,
  }
  const instanceDb = new CouchDB(appId)
  await instanceDb.put(newApplication)

  if (env.NODE_ENV !== "jest") {
    const newAppFolder = await createEmptyAppPackage(ctx, newApplication)
    await downloadExtractComponentLibraries(newAppFolder)
  }

  await setBuilderToken(ctx, appId, version)
  ctx.status = 200
  ctx.body = newApplication
  ctx.message = `Application ${ctx.request.body.name} created successfully`
}

exports.update = async function(ctx) {
  const db = new CouchDB(ctx.params.appId)
  const application = await db.get(ctx.params.appId)

  const data = ctx.request.body
  const newData = { ...application, ...data }

  const response = await db.put(newData)
  data._rev = response.rev

  ctx.status = 200
  ctx.message = `Application ${application.name} updated successfully.`
  ctx.body = response
}

exports.delete = async function(ctx) {
  const db = new CouchDB(ctx.params.appId)
  const app = await db.get(ctx.params.appId)
  const result = await db.destroy()

  // remove top level directory
  await fs.rmdir(join(budibaseAppsDir(), ctx.params.appId), {
    recursive: true,
  })

  ctx.status = 200
  ctx.message = `Application ${app.name} deleted successfully.`
  ctx.body = result
}

const createEmptyAppPackage = async (ctx, app) => {
  const appsFolder = budibaseAppsDir()
  const newAppFolder = resolve(appsFolder, app._id)

  const db = new CouchDB(app._id)

  if (existsSync(newAppFolder)) {
    ctx.throw(400, "App folder already exists for this application")
  }

  fs.mkdirpSync(newAppFolder)

  let screensAndLayouts = []
  for (let layout of BASE_LAYOUTS) {
    const cloned = cloneDeep(layout)
    cloned._id = generateLayoutID()
    cloned.title = app.name
    screensAndLayouts.push(recurseMustache(cloned, app))
  }

  const homeScreen = cloneDeep(HOME_SCREEN)
  homeScreen._id = generateScreenID()
  // TODO: fix - could have multiple base layouts
  homeScreen.props.layoutId = screensAndLayouts[0]._id
  screensAndLayouts.push(homeScreen)

  const loginScreen = cloneDeep(LOGIN_SCREEN)
  loginScreen._id = generateScreenID()
  // TODO: fix - could have multiple base layouts
  loginScreen.props.layoutId = screensAndLayouts[0]._id
  screensAndLayouts.push(loginScreen)

  await db.bulkDocs(screensAndLayouts)
  // at the end add CSS to all the structures
  for (let asset of screensAndLayouts) {
    asset._css = generateAssetCss([asset.props])
  }
  await compileStaticAssets(app._id, screensAndLayouts)
  return newAppFolder
}<|MERGE_RESOLUTION|>--- conflicted
+++ resolved
@@ -19,14 +19,10 @@
   generateLayoutID,
   generateScreenID,
 } = require("../../db/utils")
-<<<<<<< HEAD
 const {
-  BUILTIN_LEVEL_IDS,
+  BUILTIN_ROLE_IDS,
   AccessController,
-} = require("../../utilities/security/accessLevels")
-=======
-const { BUILTIN_ROLE_IDS } = require("../../utilities/security/roles")
->>>>>>> abe3bdab
+} = require("../../utilities/security/roles")
 const {
   downloadExtractComponentLibraries,
 } = require("../../utilities/createAppPackage")
@@ -60,10 +56,10 @@
   ).rows.map(row => row.doc)
 }
 
-function getUserAccessLevelId(ctx) {
-  return !ctx.user.accessLevel || !ctx.user.accessLevel._id
-    ? BUILTIN_LEVEL_IDS.PUBLIC
-    : ctx.user.accessLevel._id
+function getUserRoleId(ctx) {
+  return !ctx.user.role || !ctx.user.role._id
+    ? BUILTIN_ROLE_IDS.PUBLIC
+    : ctx.user.role._id
 }
 
 async function createInstance(template) {
@@ -114,32 +110,13 @@
 
 exports.fetchAppDefinition = async function(ctx) {
   const db = new CouchDB(ctx.params.appId)
-<<<<<<< HEAD
   const layouts = await getLayouts(db)
-  const userAccessLevelId = getUserAccessLevelId(ctx)
+  const userRoleId = getUserRoleId(ctx)
   const accessController = new AccessController(ctx.params.appId)
   const screens = accessController.checkScreensAccess(
     await getScreens(db),
-    userAccessLevelId
+    userRoleId
   )
-=======
-  // TODO: need to get rid of pages here, they shouldn't be needed anymore
-  const { mainPage, unauthPage } = await getMainAndUnauthPage(db)
-  const userRoleId =
-    !ctx.user.role || !ctx.user.role._id
-      ? BUILTIN_ROLE_IDS.PUBLIC
-      : ctx.user.role._id
-  const correctPage =
-    userRoleId === BUILTIN_ROLE_IDS.PUBLIC ? unauthPage : mainPage
-  const screens = (
-    await db.allDocs(
-      getScreenParams(correctPage._id, {
-        include_docs: true,
-      })
-    )
-  ).rows.map(row => row.doc)
-  // TODO: need to handle access control here, limit screens to user role
->>>>>>> abe3bdab
   ctx.body = {
     layouts,
     screens,
