--- conflicted
+++ resolved
@@ -40,18 +40,13 @@
     }
     await next()
   })
-<<<<<<< HEAD
-  .use("/bulladmin", ctx => {
+  .use("/bulladmin", (ctx) => {
     ctx.status = 200
     ctx.respond = false
     expressApp(ctx.req, ctx.res)
   })
-  .use("/health", ctx => (ctx.status = 200))
-  .use("/version", ctx => (ctx.body = pkg.version))
-=======
   .use("/health", (ctx) => (ctx.status = 200))
   .use("/version", (ctx) => (ctx.body = pkg.version))
->>>>>>> 2a6bea61
   .use(buildAuthMiddleware(NO_AUTH_ENDPOINTS))
   .use(currentApp)
 
