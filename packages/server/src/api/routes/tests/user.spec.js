--- conflicted
+++ resolved
@@ -66,11 +66,7 @@
       const res = await request
         .post(`/api/users`)
         .set(defaultHeaders(appId))
-<<<<<<< HEAD
-        .send({ name: "Bill", username: "bill", password: "bills_password", roleId: BUILTIN_ROLE_IDS.POWER })
-=======
-        .send({ email: "bill@bill.com", password: "bills_password", accessLevelId: BUILTIN_LEVEL_IDS.POWER })
->>>>>>> ab9c594d
+        .send({ email: "bill@bill.com", password: "bills_password", roleId: BUILTIN_LEVEL_IDS.POWER })
         .expect(200)
         .expect('Content-Type', /json/)
 
@@ -82,11 +78,7 @@
       await testPermissionsForEndpoint({
         request,
         method: "POST",
-<<<<<<< HEAD
-        body: { name: "brandNewUser", username: "brandNewUser", password: "yeeooo", roleId: BUILTIN_ROLE_IDS.POWER },
-=======
-        body: { email: "brandNewUser@user.com", password: "yeeooo", accessLevelId: BUILTIN_LEVEL_IDS.POWER },
->>>>>>> ab9c594d
+        body: { email: "brandNewUser@user.com", password: "yeeooo", roleId: BUILTIN_LEVEL_IDS.POWER },
         url: `/api/users`,
         appId: appId,
         permName1: BUILTIN_PERMISSION_NAMES.ADMIN,
