const authRoutes = require("./auth")
const layoutRoutes = require("./layout")
const screenRoutes = require("./screen")
const userRoutes = require("./user")
const applicationRoutes = require("./application")
const tableRoutes = require("./table")
const rowRoutes = require("./row")
const viewRoutes = require("./view")
const staticRoutes = require("./static")
const componentRoutes = require("./component")
const automationRoutes = require("./automation")
const webhookRoutes = require("./webhook")
const roleRoutes = require("./role")
const deployRoutes = require("./deploy")
const apiKeysRoutes = require("./apikeys")
const templatesRoutes = require("./templates")
const analyticsRoutes = require("./analytics")
const routingRoutes = require("./routing")
<<<<<<< HEAD
const integrationRoutes = require("./integration")
=======
const permissionRoutes = require("./permission")
>>>>>>> 79c9df6e

exports.mainRoutes = [
  deployRoutes,
  layoutRoutes,
  screenRoutes,
  userRoutes,
  applicationRoutes,
  automationRoutes,
  viewRoutes,
  componentRoutes,
  roleRoutes,
  apiKeysRoutes,
  templatesRoutes,
  analyticsRoutes,
  webhookRoutes,
  routingRoutes,
<<<<<<< HEAD
  integrationRoutes,
=======
  permissionRoutes,
>>>>>>> 79c9df6e
  // these need to be handled last as they still use /api/:tableId
  // this could be breaking as koa may recognise other routes as this
  tableRoutes,
  rowRoutes,
]

exports.authRoutes = authRoutes
exports.staticRoutes = staticRoutes<|MERGE_RESOLUTION|>--- conflicted
+++ resolved
@@ -16,11 +16,10 @@
 const templatesRoutes = require("./templates")
 const analyticsRoutes = require("./analytics")
 const routingRoutes = require("./routing")
-<<<<<<< HEAD
 const integrationRoutes = require("./integration")
-=======
 const permissionRoutes = require("./permission")
->>>>>>> 79c9df6e
+const datasourceRoutes = require("./datasource")
+// const queryRoutes = require("./query")
 
 exports.mainRoutes = [
   deployRoutes,
@@ -37,11 +36,10 @@
   analyticsRoutes,
   webhookRoutes,
   routingRoutes,
-<<<<<<< HEAD
   integrationRoutes,
-=======
   permissionRoutes,
->>>>>>> 79c9df6e
+  datasourceRoutes,
+  // queryRoutes,
   // these need to be handled last as they still use /api/:tableId
   // this could be breaking as koa may recognise other routes as this
   tableRoutes,
