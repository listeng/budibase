--- conflicted
+++ resolved
@@ -11,11 +11,8 @@
 const componentRoutes = require("./component")
 const workflowRoutes = require("./workflow")
 const accesslevelRoutes = require("./accesslevel")
-<<<<<<< HEAD
 const deployRoutes = require("./deploy")
-=======
 const apiKeysRoutes = require("./apikeys")
->>>>>>> 944d8716
 
 module.exports = {
   deployRoutes,
