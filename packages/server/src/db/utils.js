const newid = require("./newid")

const UNICODE_MAX = "\ufff0"
const SEPARATOR = "_"

const DocumentTypes = {
  TABLE: "ta",
  ROW: "ro",
  USER: "us",
  AUTOMATION: "au",
  LINK: "li",
  APP: "app",
  ACCESS_LEVEL: "ac",
}

exports.DocumentTypes = DocumentTypes
exports.SEPARATOR = SEPARATOR
exports.UNICODE_MAX = UNICODE_MAX

/**
 * If creating DB allDocs/query params with only a single top level ID this can be used, this
 * is usually the case as most of our docs are top level e.g. tables, automations, users and so on.
 * More complex cases such as link docs and rows which have multiple levels of IDs that their
 * ID consists of need their own functions to build the allDocs parameters.
 * @param {string} docType The type of document which input params are being built for, e.g. user,
 * link, app, table and so on.
 * @param {string|null} docId The ID of the document minus its type - this is only needed if looking
 * for a singular document.
 * @param {object} otherProps Add any other properties onto the request, e.g. include_docs.
 * @returns {object} Parameters which can then be used with an allDocs request.
 */
function getDocParams(docType, docId = null, otherProps = {}) {
  if (docId == null) {
    docId = ""
  }
  return {
    ...otherProps,
    startkey: `${docType}${SEPARATOR}${docId}`,
    endkey: `${docType}${SEPARATOR}${docId}${UNICODE_MAX}`,
  }
}

/**
 * Gets parameters for retrieving tables, this is a utility function for the getDocParams function.
 */
exports.getTableParams = (tableId = null, otherProps = {}) => {
  return getDocParams(DocumentTypes.TABLE, tableId, otherProps)
}

/**
 * Generates a new table ID.
 * @returns {string} The new table ID which the table doc can be stored under.
 */
exports.generateTableID = () => {
  return `${DocumentTypes.TABLE}${SEPARATOR}${newid()}`
}

/**
 * Gets the DB allDocs/query params for retrieving a row.
 * @param {string} tableId The table in which the rows have been stored.
 * @param {string|null} rowId The ID of the row which is being specifically queried for. This can be
 * left null to get all the rows in the table.
 * @param {object} otherProps Any other properties to add to the request.
 * @returns {object} Parameters which can then be used with an allDocs request.
 */
exports.getRowParams = (tableId, rowId = null, otherProps = {}) => {
  if (tableId == null) {
    throw "Cannot build params for rows without a table ID"
  }
  const endOfKey =
    rowId == null ? `${tableId}${SEPARATOR}` : `${tableId}${SEPARATOR}${rowId}`
  return getDocParams(DocumentTypes.ROW, endOfKey, otherProps)
}

/**
 * Gets a new row ID for the specified table.
 * @param {string} tableId The table which the row is being created for.
 * @returns {string} The new ID which a row doc can be stored under.
 */
exports.generateRowID = tableId => {
  return `${DocumentTypes.ROW}${SEPARATOR}${tableId}${SEPARATOR}${newid()}`
}

/**
 * Gets parameters for retrieving users, this is a utility function for the getDocParams function.
 */
exports.getUserParams = (username = null, otherProps = {}) => {
  return getDocParams(DocumentTypes.USER, username, otherProps)
}

/**
 * Generates a new user ID based on the passed in username.
 * @param {string} username The username which the ID is going to be built up of.
 * @returns {string} The new user ID which the user doc can be stored under.
 */
exports.generateUserID = username => {
  return `${DocumentTypes.USER}${SEPARATOR}${username}`
}

/**
 * Gets parameters for retrieving automations, this is a utility function for the getDocParams function.
 */
exports.getAutomationParams = (automationId = null, otherProps = {}) => {
  return getDocParams(DocumentTypes.AUTOMATION, automationId, otherProps)
}

/**
 * Generates a new automation ID.
 * @returns {string} The new automation ID which the automation doc can be stored under.
 */
exports.generateAutomationID = () => {
  return `${DocumentTypes.AUTOMATION}${SEPARATOR}${newid()}`
}

/**
 * Generates a new link doc ID. This is currently not usable with the alldocs call,
 * instead a view is built to make walking to tree easier.
 * @param {string} tableId1 The ID of the linker table.
 * @param {string} tableId2 The ID of the linked table.
 * @param {string} rowId1 The ID of the linker row.
 * @param {string} rowId2 The ID of the linked row.
 * @returns {string} The new link doc ID which the automation doc can be stored under.
 */
<<<<<<< HEAD
exports.generateLinkID = (tableId1, tableId2, rowId1, rowId2) => {
  return `${DocumentTypes.AUTOMATION}${SEPARATOR}${tableId1}${SEPARATOR}${tableId2}${SEPARATOR}${rowId1}${SEPARATOR}${rowId2}`
=======
exports.generateLinkID = (modelId1, modelId2, recordId1, recordId2) => {
  return `${DocumentTypes.LINK}${SEPARATOR}${modelId1}${SEPARATOR}${modelId2}${SEPARATOR}${recordId1}${SEPARATOR}${recordId2}`
}

/**
 * Gets parameters for retrieving link docs, this is a utility function for the getDocParams function.
 */
exports.getLinkParams = (otherProps = {}) => {
  return getDocParams(DocumentTypes.LINK, null, otherProps)
>>>>>>> dbee2b4e
}

/**
 * Generates a new app ID.
 * @returns {string} The new app ID which the app doc can be stored under.
 */
exports.generateAppID = () => {
  return `${DocumentTypes.APP}${SEPARATOR}${newid()}`
}

/**
 * Gets parameters for retrieving apps, this is a utility function for the getDocParams function.
 */
exports.getAppParams = (appId = null, otherProps = {}) => {
  return getDocParams(DocumentTypes.APP, appId, otherProps)
}

/**
 * Generates a new access level ID.
 * @returns {string} The new access level ID which the access level doc can be stored under.
 */
exports.generateAccessLevelID = () => {
  return `${DocumentTypes.ACCESS_LEVEL}${SEPARATOR}${newid()}`
}

/**
 * Gets parameters for retrieving an access level, this is a utility function for the getDocParams function.
 */
exports.getAccessLevelParams = (accessLevelId = null, otherProps = {}) => {
  return getDocParams(DocumentTypes.ACCESS_LEVEL, accessLevelId, otherProps)
}<|MERGE_RESOLUTION|>--- conflicted
+++ resolved
@@ -121,12 +121,8 @@
  * @param {string} rowId2 The ID of the linked row.
  * @returns {string} The new link doc ID which the automation doc can be stored under.
  */
-<<<<<<< HEAD
 exports.generateLinkID = (tableId1, tableId2, rowId1, rowId2) => {
-  return `${DocumentTypes.AUTOMATION}${SEPARATOR}${tableId1}${SEPARATOR}${tableId2}${SEPARATOR}${rowId1}${SEPARATOR}${rowId2}`
-=======
-exports.generateLinkID = (modelId1, modelId2, recordId1, recordId2) => {
-  return `${DocumentTypes.LINK}${SEPARATOR}${modelId1}${SEPARATOR}${modelId2}${SEPARATOR}${recordId1}${SEPARATOR}${recordId2}`
+  return `${DocumentTypes.LINK}${SEPARATOR}${tableId1}${SEPARATOR}${tableId2}${SEPARATOR}${rowId1}${SEPARATOR}${rowId2}`
 }
 
 /**
@@ -134,7 +130,6 @@
  */
 exports.getLinkParams = (otherProps = {}) => {
   return getDocParams(DocumentTypes.LINK, null, otherProps)
->>>>>>> dbee2b4e
 }
 
 /**
