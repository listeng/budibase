--- conflicted
+++ resolved
@@ -33,27 +33,11 @@
   fs.writeFileSync(envoyOutputPath, processStringSync(contents, config))
 
   const envFilePath = path.join(process.cwd(), ".env")
-<<<<<<< HEAD
-  const envFileJson = {
-    PORT: 4001,
-    MINIO_URL: "http://localhost:10000/",
-    COUCH_DB_URL: "http://localhost:10000/db/",
-    REDIS_URL: "localhost:6379",
-    WORKER_URL: "http://localhost:4002",
-    INTERNAL_API_KEY: "budibase",
-    JWT_SECRET: "testsecret",
-    REDIS_PASSWORD: "budibase",
-    MINIO_ACCESS_KEY: "budibase",
-    MINIO_SECRET_KEY: "budibase",
-    COUCH_DB_PASSWORD: "budibase",
-    COUCH_DB_USER: "budibase",
-    SELF_HOSTED: 1,
-=======
   if (!fs.existsSync(envFilePath)) {
     const envFileJson = {
       PORT: 4001,
       MINIO_URL: "http://localhost:10000/",
-      COUCH_DB_URL: "http://budibase:budibase@localhost:10000/db/",
+      COUCH_DB_URL: "http://localhost:10000/db/",
       REDIS_URL: "localhost:6379",
       WORKER_URL: "http://localhost:4002",
       INTERNAL_API_KEY: "budibase",
@@ -71,7 +55,6 @@
       envFile += `${key}=${envFileJson[key]}\n`
     })
     fs.writeFileSync(envFilePath, envFile)
->>>>>>> 1558d631
   }
 }
 
