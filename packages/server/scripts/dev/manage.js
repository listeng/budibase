#!/usr/bin/env node
const compose = require("docker-compose")
const path = require("path")
const fs = require("fs")

// This script wraps docker-compose allowing you to manage your dev infrastructure with simple commands.
const CONFIG = {
  cwd: path.resolve(process.cwd(), "../../hosting"),
  config: "docker-compose.dev.yaml",
  log: true,
}

const Commands = {
  Up: "up",
  Down: "down",
  Nuke: "nuke",
}

<<<<<<< HEAD
async function up() {
  console.log("Spinning up your budibase dev environment... 🔧✨")
  await compose.upAll(CONFIG)
=======
const managementCommand = process.argv.slice(2)[0]

if (
  !managementCommand ||
  !Object.values(Commands).some(command => managementCommand === command)
) {
  throw new Error(
    "You must supply either an 'up' or 'down' commmand to manage the budibase dev env."
  )
}

async function init() {
  const envFilePath = path.join(process.cwd(), ".env")
  if (fs.existsSync(envFilePath)) {
    return
  }
  const envFileJson = {
    PORT: 4001,
    MINIO_URL: "http://localhost:10000/",
    COUCH_DB_URL: "http://budibase:budibase@localhost:10000/db/",
    WORKER_URL: "http://localhost:4002",
    JWT_SECRET: "testsecret",
    MINIO_ACCESS_KEY: "budibase",
    MINIO_SECRET_KEY: "budibase",
    COUCH_DB_PASSWORD: "budibase",
    COUCH_DB_USER: "budibase",
    SELF_HOSTED: 1,
  }
  let envFile = ""
  Object.keys(envFileJson).forEach(key => {
    envFile += `${key}=${envFileJson[key]}\n`
  })
  fs.writeFileSync(envFilePath, envFile)
}

async function up() {
  console.log("Spinning up your budibase dev environment... 🔧✨")
  await init()
  try {
    await compose.upAll(CONFIG)
  } catch (err) {
    console.log("Something went wrong:", err.message)
  }
>>>>>>> 7e232502
}

async function down() {
  console.log("Spinning down your budibase dev environment... 🌇")
  await compose.stop(CONFIG)
}

async function nuke() {
  console.log(
    "Clearing down your budibase dev environment, including all containers and volumes... 💥"
  )
  await compose.down(CONFIG)
}

const managementCommand = process.argv.slice(2)[0]

if (
  !managementCommand ||
  !Object.values(Commands).some(command => managementCommand === command)
) {
  throw new Error(
    "You must supply either an 'up', 'down' or 'nuke' commmand to manage the budibase development environment."
  )
}

let command
switch (managementCommand) {
  case Commands.Up:
    command = up
    break
  case Commands.Down:
    command = down
    break
  case Commands.Nuke:
    command = nuke
    break
  default:
    command = up
}

command()
  .then(() => {
    console.log("Done! 🎉")
  })
  .catch(err => {
    console.error(
      "Something went wrong while managing budibase dev environment:",
      err.message
    )
  })<|MERGE_RESOLUTION|>--- conflicted
+++ resolved
@@ -14,22 +14,6 @@
   Up: "up",
   Down: "down",
   Nuke: "nuke",
-}
-
-<<<<<<< HEAD
-async function up() {
-  console.log("Spinning up your budibase dev environment... 🔧✨")
-  await compose.upAll(CONFIG)
-=======
-const managementCommand = process.argv.slice(2)[0]
-
-if (
-  !managementCommand ||
-  !Object.values(Commands).some(command => managementCommand === command)
-) {
-  throw new Error(
-    "You must supply either an 'up' or 'down' commmand to manage the budibase dev env."
-  )
 }
 
 async function init() {
@@ -59,12 +43,7 @@
 async function up() {
   console.log("Spinning up your budibase dev environment... 🔧✨")
   await init()
-  try {
-    await compose.upAll(CONFIG)
-  } catch (err) {
-    console.log("Something went wrong:", err.message)
-  }
->>>>>>> 7e232502
+  await compose.upAll(CONFIG)
 }
 
 async function down() {
