{
  "name": "@budibase/auth",
<<<<<<< HEAD
  "version": "0.9.173-alpha.8",
=======
  "version": "0.9.175",
>>>>>>> 22f33ba0
  "description": "Authentication middlewares for budibase builder and apps",
  "main": "src/index.js",
  "author": "Budibase",
  "license": "AGPL-3.0",
  "scripts": {
    "test": "jest",
    "test:watch": "jest --watchAll"
  },
  "dependencies": {
    "@techpass/passport-openidconnect": "^0.3.0",
    "aws-sdk": "^2.901.0",
    "bcryptjs": "^2.4.3",
    "cls-hooked": "^4.2.2",
    "ioredis": "^4.27.1",
    "jsonwebtoken": "^8.5.1",
    "koa-passport": "^4.1.4",
    "lodash": "^4.17.21",
    "lodash.isarguments": "^3.1.0",
    "node-fetch": "^2.6.1",
    "passport-google-auth": "^1.0.2",
    "passport-google-oauth": "^2.0.0",
    "passport-jwt": "^4.0.0",
    "passport-local": "^1.0.0",
    "sanitize-s3-objectkey": "^0.0.1",
    "tar-fs": "^2.1.1",
    "uuid": "^8.3.2",
    "zlib": "^1.0.5"
  },
  "jest": {
    "setupFiles": [
      "./scripts/jestSetup.js"
    ]
  },
  "devDependencies": {
    "ioredis-mock": "^5.5.5",
    "jest": "^26.6.3",
    "pouchdb": "^7.2.1",
    "pouchdb-adapter-memory": "^7.2.2",
    "pouchdb-all-dbs": "^1.0.2"
  },
  "gitHead": "d1836a898cab3f8ab80ee6d8f42be1a9eed7dcdc"
}<|MERGE_RESOLUTION|>--- conflicted
+++ resolved
@@ -1,10 +1,6 @@
 {
   "name": "@budibase/auth",
-<<<<<<< HEAD
-  "version": "0.9.173-alpha.8",
-=======
   "version": "0.9.175",
->>>>>>> 22f33ba0
   "description": "Authentication middlewares for budibase builder and apps",
   "main": "src/index.js",
   "author": "Budibase",
