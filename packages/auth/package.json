{
  "name": "@budibase/auth",
<<<<<<< HEAD
  "version": "0.9.87-alpha.9",
=======
  "version": "0.9.95",
>>>>>>> e3361b69
  "description": "Authentication middlewares for budibase builder and apps",
  "main": "src/index.js",
  "author": "Budibase",
  "license": "AGPL-3.0",
  "scripts": {
    "test": "jest",
    "test:watch": "jest --watchAll"
  },
  "dependencies": {
    "@techpass/passport-openidconnect": "^0.3.0",
    "aws-sdk": "^2.901.0",
    "bcryptjs": "^2.4.3",
    "ioredis": "^4.27.1",
    "jsonwebtoken": "^8.5.1",
    "koa-passport": "^4.1.4",
    "lodash": "^4.17.21",
    "node-fetch": "^2.6.1",
    "passport-google-auth": "^1.0.2",
    "passport-google-oauth": "^2.0.0",
    "passport-jwt": "^4.0.0",
    "passport-local": "^1.0.0",
    "sanitize-s3-objectkey": "^0.0.1",
    "tar-fs": "^2.1.1",
    "uuid": "^8.3.2",
    "zlib": "^1.0.5"
  },
  "jest": {
    "setupFiles": [
      "./scripts/jestSetup.js"
    ]
  },
  "devDependencies": {
    "ioredis-mock": "^5.5.5",
    "jest": "^26.6.3",
    "pouchdb": "^7.2.1",
    "pouchdb-adapter-memory": "^7.2.2",
    "pouchdb-all-dbs": "^1.0.2"
  },
  "gitHead": "d1836a898cab3f8ab80ee6d8f42be1a9eed7dcdc"
}<|MERGE_RESOLUTION|>--- conflicted
+++ resolved
@@ -1,10 +1,6 @@
 {
   "name": "@budibase/auth",
-<<<<<<< HEAD
-  "version": "0.9.87-alpha.9",
-=======
   "version": "0.9.95",
->>>>>>> e3361b69
   "description": "Authentication middlewares for budibase builder and apps",
   "main": "src/index.js",
   "author": "Budibase",
