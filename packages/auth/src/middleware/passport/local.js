const jwt = require("jsonwebtoken")
const { UserStatus } = require("../../constants")
const { compare } = require("../../hashing")
const env = require("../../environment")
const { getGlobalUserByEmail } = require("../../utils")
<<<<<<< HEAD
const { authError } = require("./utils")
=======
const { newid } = require("../../hashing")
const { createASession } = require("../../security/sessions")
>>>>>>> 8a869a98

const INVALID_ERR = "Invalid Credentials"

exports.options = {}

/**
 * Passport Local Authentication Middleware.
 * @param {*} email - username to login with
 * @param {*} password - plain text password to log in with
 * @param {*} done - callback from passport to return user information and errors
 * @returns The authenticated user, or errors if they occur
 */
exports.authenticate = async function (email, password, done) {
  if (!email) return authError(done, "Email Required")
  if (!password) return authError(done, "Password Required")

  const dbUser = await getGlobalUserByEmail(email)
  if (dbUser == null) {
    return authError(done, "User not found")
  }

  // check that the user is currently inactive, if this is the case throw invalid
  if (dbUser.status === UserStatus.INACTIVE) {
    return authError(done, INVALID_ERR)
  }

  // authenticate
  if (await compare(password, dbUser.password)) {
    const sessionId = newid()
    await createASession(dbUser._id, sessionId)

    dbUser.token = jwt.sign(
      {
        userId: dbUser._id,
        sessionId,
      },
      env.JWT_SECRET
    )
    // Remove users password in payload
    delete dbUser.password

    return done(null, dbUser)
  } else {
    return authError(done, INVALID_ERR)
  }
}<|MERGE_RESOLUTION|>--- conflicted
+++ resolved
@@ -3,12 +3,9 @@
 const { compare } = require("../../hashing")
 const env = require("../../environment")
 const { getGlobalUserByEmail } = require("../../utils")
-<<<<<<< HEAD
 const { authError } = require("./utils")
-=======
 const { newid } = require("../../hashing")
 const { createASession } = require("../../security/sessions")
->>>>>>> 8a869a98
 
 const INVALID_ERR = "Invalid Credentials"
 
