<<<<<<< HEAD
const { Cookies } = require("../constants")
=======
const { Cookies, Headers } = require("../constants")
const database = require("../db")
>>>>>>> 9f06b180
const { getCookie, clearCookie } = require("../utils")
const { getUser } = require("../cache/user")
const { getSession, updateSessionTTL } = require("../security/sessions")
const env = require("../environment")

const PARAM_REGEX = /\/:(.*?)(\/.*)?$/g

function buildNoAuthRegex(patterns) {
  return patterns.map(pattern => {
    const isObj = typeof pattern === "object" && pattern.route
    const method = isObj ? pattern.method : "GET"
    let route = isObj ? pattern.route : pattern

    const matches = route.match(PARAM_REGEX)
    if (matches) {
      for (let match of matches) {
        const pattern = "/.*" + (match.endsWith("/") ? "/" : "")
        route = route.replace(match, pattern)
      }
    }
    return { regex: new RegExp(route), method }
  })
}

function finalise(ctx, { authenticated, user, internal, version } = {}) {
  ctx.isAuthenticated = authenticated || false
  ctx.user = user
  ctx.internal = internal || false
  ctx.version = version
}

module.exports = (noAuthPatterns = [], opts) => {
  const noAuthOptions = noAuthPatterns ? buildNoAuthRegex(noAuthPatterns) : []
  return async (ctx, next) => {
    const version = ctx.request.headers[Headers.API_VER]
    // the path is not authenticated
    const found = noAuthOptions.find(({ regex, method }) => {
      return (
        regex.test(ctx.request.url) &&
        ctx.request.method.toLowerCase() === method.toLowerCase()
      )
    })
    if (found != null) {
      return next()
    }
    try {
      // check the actual user is authenticated first
      const authCookie = getCookie(ctx, Cookies.Auth)
      let authenticated = false,
        user = null,
        internal = false
      if (authCookie) {
        let error = null
        const sessionId = authCookie.sessionId,
          userId = authCookie.userId
        const session = await getSession(userId, sessionId)
        if (!session) {
          error = "No session found"
        } else {
          try {
            user = await getUser(userId, session.tenantId)
            delete user.password
            authenticated = true
          } catch (err) {
            error = err
          }
        }
        if (error) {
          // remove the cookie as the user does not exist anymore
          clearCookie(ctx, Cookies.Auth)
        } else {
          // make sure we denote that the session is still in use
          await updateSessionTTL(session)
        }
      }
      const apiKey = ctx.request.headers[Headers.API_KEY]
      // this is an internal request, no user made it
      if (!authenticated && apiKey && apiKey === env.INTERNAL_API_KEY) {
        authenticated = true
        internal = true
      }
      // be explicit
      if (authenticated !== true) {
        authenticated = false
      }
      // isAuthenticated is a function, so use a variable to be able to check authed state
      finalise(ctx, { authenticated, user, internal, version })
      return next()
    } catch (err) {
      // allow configuring for public access
      if (opts && opts.publicAllowed) {
        finalise(ctx, { authenticated: false, version })
      } else {
        ctx.throw(err.status || 403, err)
      }
    }
  }
}<|MERGE_RESOLUTION|>--- conflicted
+++ resolved
@@ -1,9 +1,4 @@
-<<<<<<< HEAD
-const { Cookies } = require("../constants")
-=======
 const { Cookies, Headers } = require("../constants")
-const database = require("../db")
->>>>>>> 9f06b180
 const { getCookie, clearCookie } = require("../utils")
 const { getUser } = require("../cache/user")
 const { getSession, updateSessionTTL } = require("../security/sessions")
