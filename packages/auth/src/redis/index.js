const env = require("../environment")
// ioredis mock is all in memory
const Redis = env.isTest() ? require("ioredis-mock") : require("ioredis")
const {
  addDbPrefix,
  removeDbPrefix,
  getRedisOptions,
  SEPARATOR,
} = require("./utils")

const RETRY_PERIOD_MS = 2000
const STARTUP_TIMEOUT_MS = 5000
const CLUSTERED = false

// for testing just generate the client once
let CLOSED = false
let CLIENT = env.isTest() ? new Redis(getRedisOptions()) : null
// if in test always connected
let CONNECTED = !!env.isTest()

function connectionError(timeout, err) {
  // manually shut down, ignore errors
  if (CLOSED) {
    return
  }
  CLIENT.end()
  CLOSED = true
  // always clear this on error
  clearTimeout(timeout)
  CONNECTED = false
  console.error("Redis connection failed - " + err)
  setTimeout(() => {
    init()
  }, RETRY_PERIOD_MS)
}

/**
 * Inits the system, will error if unable to connect to redis cluster (may take up to 10 seconds) otherwise
 * will return the ioredis client which will be ready to use.
 */
function init() {
  let timeout
  CLOSED = false
  // testing uses a single in memory client
  if (env.isTest() || (CLIENT && CONNECTED)) {
    return
  }
  // start the timer - only allowed 5 seconds to connect
  timeout = setTimeout(() => {
    if (!CONNECTED) {
      connectionError(timeout, "Did not successfully connect in timeout")
    }
  }, STARTUP_TIMEOUT_MS)

  // disconnect any lingering client
  if (CLIENT) {
    CLIENT.disconnect()
  }
<<<<<<< HEAD

=======
>>>>>>> dec175a1
  const { redisProtocolUrl, opts, host, port } = getRedisOptions(CLUSTERED)

  if (CLUSTERED) {
    CLIENT = new Redis.Cluster([{ host, port }], opts)
  } else if (redisProtocolUrl) {
    CLIENT = new Redis(redisProtocolUrl)
  } else {
    CLIENT = new Redis(opts)
  }
  // attach handlers
  CLIENT.on("end", err => {
    connectionError(timeout, err)
  })
  CLIENT.on("error", err => {
    connectionError(timeout, err)
  })
  CLIENT.on("connect", () => {
    clearTimeout(timeout)
    CONNECTED = true
  })
}

function waitForConnection() {
  return new Promise(resolve => {
    if (CLIENT == null) {
      init()
    } else if (CONNECTED) {
      resolve()
      return
    }
    // check if the connection is ready
    const interval = setInterval(() => {
      if (CONNECTED) {
        clearInterval(interval)
        resolve()
      }
    }, 500)
  })
}

/**
 * Utility function, takes a redis stream and converts it to a promisified response -
 * this can only be done with redis streams because they will have an end.
 * @param stream A redis stream, specifically as this type of stream will have an end.
 * @return {Promise<object>} The final output of the stream
 */
function promisifyStream(stream) {
  return new Promise((resolve, reject) => {
    const outputKeys = new Set()
    stream.on("data", keys => {
      keys.forEach(key => {
        outputKeys.add(key)
      })
    })
    stream.on("error", err => {
      reject(err)
    })
    stream.on("end", async () => {
      const keysArray = Array.from(outputKeys)
      try {
        let getPromises = []
        for (let key of keysArray) {
          getPromises.push(CLIENT.get(key))
        }
        const jsonArray = await Promise.all(getPromises)
        resolve(
          keysArray.map(key => ({
            key: removeDbPrefix(key),
            value: JSON.parse(jsonArray.shift()),
          }))
        )
      } catch (err) {
        reject(err)
      }
    })
  })
}

class RedisWrapper {
  constructor(db) {
    this._db = db
  }

  async init() {
    CLOSED = false
    init()
    await waitForConnection()
    return this
  }

  async finish() {
    CLOSED = true
    CLIENT.disconnect()
  }

  async scan(key = "") {
    const db = this._db
    key = `${db}${SEPARATOR}${key}`
    let stream
    if (CLUSTERED) {
      let node = CLIENT.nodes("master")
      stream = node[0].scanStream({ match: key + "*", count: 100 })
    } else {
      stream = CLIENT.scanStream({ match: key + "*", count: 100 })
    }
    return promisifyStream(stream)
  }

  async get(key) {
    const db = this._db
    let response = await CLIENT.get(addDbPrefix(db, key))
    // overwrite the prefixed key
    if (response != null && response.key) {
      response.key = key
    }
    // if its not an object just return the response
    try {
      return JSON.parse(response)
    } catch (err) {
      return response
    }
  }

  async store(key, value, expirySeconds = null) {
    const db = this._db
    if (typeof value === "object") {
      value = JSON.stringify(value)
    }
    const prefixedKey = addDbPrefix(db, key)
    await CLIENT.set(prefixedKey, value)
    if (expirySeconds) {
      await CLIENT.expire(prefixedKey, expirySeconds)
    }
  }

  async setExpiry(key, expirySeconds) {
    const db = this._db
    const prefixedKey = addDbPrefix(db, key)
    await CLIENT.expire(prefixedKey, expirySeconds)
  }

  async delete(key) {
    const db = this._db
    await CLIENT.del(addDbPrefix(db, key))
  }

  async clear() {
    let items = await this.scan()
    await Promise.all(items.map(obj => this.delete(obj.key)))
  }
}

module.exports = RedisWrapper<|MERGE_RESOLUTION|>--- conflicted
+++ resolved
@@ -56,10 +56,6 @@
   if (CLIENT) {
     CLIENT.disconnect()
   }
-<<<<<<< HEAD
-
-=======
->>>>>>> dec175a1
   const { redisProtocolUrl, opts, host, port } = getRedisOptions(CLUSTERED)
 
   if (CLUSTERED) {
