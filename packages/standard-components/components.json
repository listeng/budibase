{
	"_lib": "./dist/index.js",
	"_templates": {
		"saveRecordButton": {
			"description": "Save record button",
			"component": "button"
		}
	},
	"embed": {
		"name": "Embed",
		"description": "Embed stuff",
		"props": {
			"embed": "string"
		}
	},
	"Navigation": {
		"name": "Navigation",
		"description": "A basic header navigation component",
		"children": true,
		"props": {
			"logoUrl": "string",
			"title": "string",
			"backgroundColor": "string",
			"color": "string",
			"borderWidth": "string",
			"borderColor": "string",
			"borderStyle": "string"
		}
	},
	"button": {
		"name": "Button",
		"description": "an html <button />",
		"props": {
			"text": "string",
			"className": "string",
			"disabled": "bool",
			"onClick": "event"
		},
		"tags": [
			"layout"
		],
		"presets": {
			"primary": {
				"contentText": "Primary Button Preset",
				"color": "papayawhip",
				"padding": "20px",
				"background": "blue"
			},
			"secondary": {
				"contentText": "Secondary Button Preset",
				"color": "rebeccapurple",
				"padding": "10px",
				"background": "#fff",
				"border": "1px solid red"
			},
			"error": {
				"contentText": "ERROR",
				"color": "red",
				"padding": "10px",
				"border": "1px solid red"
			}
		}
	},
	"login": {
		"name": "Login Control",
		"description": "A control that accepts username, password an also handles password resets",
		"props": {
			"logo": "asset",
			"loginRedirect": "string",
			"title": "string",
			"usernameLabel": {
				"type": "string",
				"default": "Username"
			},
			"passwordLabel": {
				"type": "string",
				"default": "Password"
			},
			"loginButtonLabel": {
				"type": "string",
				"default": "Login"
			},
			"buttonClass": "string",
			"inputClass": "string",
			"buttonText": "string"
		},
		"tags": [
			"login",
			"credentials",
			"password",
			"logon"
		]
	},
	"input": {
		"name": "Input",
		"bindable": "value",
		"description": "An HTML input",
		"props": {
			"value": "string",
			"type": {
				"type": "options",
				"options": [
					"text",
					"password",
					"checkbox",
					"color",
					"date",
					"datetime-local",
					"email",
					"file",
					"hidden",
					"image",
					"month",
					"number",
					"radio",
					"range",
					"reset",
					"search",
					"submit",
					"tel",
					"time",
					"week"
				],
				"default": "text"
			},
			"onChange": "event",
			"className": "string"
		},
		"tags": [
			"form"
		]
	},
	"select": {
		"name": "Select",
		"bindable": "value",
		"description": "An HTML <select> (dropdown)",
		"props": {
			"value": "string",
			"className": "string"
		}
	},
	"option": {
		"name": "Option",
		"description": "An HTML <option>, to be used with <select>",
		"children": false,
		"props": {
			"value": "string",
			"text": "string"
		}
	},
	"text": {
		"name": "Text",
		"description": "stylable block of text",
		"children": false,
		"props": {
			"text": "string",
			"type": {
				"type": "string",
				"default": "none"
			}
		},
		"tags": [
			"div",
			"container"
		]
	},
	"textfield": {
		"name": "Textfield",
		"description": "A component that allows the user to input text.",
		"props": {
			"label": "string",
			"type": "string",
			"value": "string",
			"onchange": "event"
		}
	},
	"checkbox": {
		"name": "Checkbox",
		"bindable": "value",
		"description": "A selectable checkbox component",
		"props": {
			"label": "string",
			"checked": "bool",
			"value": "string",
			"onchange": "event"
		}
	},
	"radiobutton": {
		"name": "Radiobutton",
		"bindable": "value",
		"description": "A selectable radiobutton component",
		"props": {
			"label": "string",
			"checked": "bool",
			"value": "string",
			"onchange": "event"
		}
	},
	"icon": {
		"description": "A HTML icon tag",
		"props": {
			"url": "string",
			"className": "string",
			"description": "string",
			"height": "string",
			"width": "string"
		}
	},
	"datatable": {
		"description": "an HTML table that fetches data from a table or view and displays it.",
		"data": true,
		"props": {
			"datasource": "models",
			"stripeColor": "string",
			"borderColor": "string",
			"backgroundColor": "string",
			"color": "string"
		}
	},
	"dataform": {
		"description": "an HTML table that fetches data from a table or view and displays it.",
		"data": true,
		"props": {
			"model": "models",
			"title": "string",
			"buttonText": "string"
		}
	},
	"dataformwide": {
		"description": "an HTML table that fetches data from a table or view and displays it.",
		"data": true,
		"props": {
			"model": "models",
			"title": "string",
			"buttonText": "string"
		}
	},
	"datalist": {
		"description": "A configurable data list that attaches to your backend models.",
		"data": true,
		"props": {
			"model": "models",
			"layout": {
				"type": "options",
				"default": "list",
				"options": [
					"list",
					"grid"
				]
			}
		}
	},
	"list": {
		"description": "A configurable data list that attaches to your backend models.",
		"context": "model",
		"children": true,
		"data": true,
		"props": {
			"datasource": "models"
		}
	},
	"stackedlist": {
		"name": "Stacked List",
		"description": "A stacked list component for displaying information",
		"props": {
			"imageUrl": "string",
			"heading": "string",
			"text1": "string",
			"text2": "string",
			"text3": "string",
			"destinationUrl": "string"
		}
	},
	"recorddetail": {
		"description": "Loads a record, using an ID in the url",
		"context": "model",
		"children": true,
		"data": true,
		"props": {
			"model": "models"
		}
	},
	"card": {
		"name": "Card",
		"props": {
			"imageUrl": "string",
			"heading": "string",
			"description": "string",
			"linkText": "string",
			"linkUrl": "string",
			"color": "string",
			"linkHoverColor": "string",
			"imageHeight": {
				"type": "options",
				"default": "20rem",
				"options": [
					"12rem",
					"16rem",
					"20rem",
					"24rem"
				]
			},
			"cardWidth": {
				"type": "options",
				"default": "20rem",
				"options": [
					"16rem",
					"20rem",
					"24rem"
				]
			}
		}
	},
	"cardhorizontal": {
		"name": "Horizontal Card",
		"props": {
			"imageUrl": "string",
			"heading": "string",
			"description": "string",
			"subtext": "string",
			"linkText": "string",
			"linkUrl": "string",
			"color": "string",
			"linkHoverColor": "string",
			"imageWidth": {
				"type": "options",
				"default": "8rem",
				"options": [
					"8rem",
					"12rem",
					"16rem"
				]
			},
			"cardWidth": {
				"type": "options",
				"default": "32rem",
				"options": [
					"24rem",
					"28rem",
					"32rem",
					"40rem",
					"48rem",
					"60rem",
					"100%"
				]
			},
			"imageHeight": {
				"type": "options",
				"default": "8rem",
				"options": [
					"8rem",
					"12rem",
					"16rem"
				]
			}
		}
	},
	"datamap": {
		"description": "shiny chart",
		"data": true,
		"props": {
			"model": "models"
		}
	},
	"donut": {
		"description": "Donut Chart",
		"data": true,
		"props": {
			"datasource": "string",
			"data": "string",
			"color": "string",
			"height": "number",
			"width": "number",
			"hasFixedHighlightedSlice": "bool",
			"hasLastHoverSliceHighlighted": "bool",
			"hasHoverAnimation": "bool",
			"numberFormat": "string",
			"nameKey": "string",
			"valueKey": "string",
			"isAnimated": "bool",
			"externalRadius": "number",
			"internalRadius": "number",
			"radiusHoverOffset": "number",
			"percentageFormat": "string",
			"useLegend": "bool",
			"legendWidth": "number",
			"legendHeight": "number"
		}
	},
	"sparkline": {
		"description": "Sparkline Chart",
		"data": true,
		"props": {
			"model": "string",
			"areaGradient": "string",
			"height": "number",
			"width": "number",
			"dateLabel": "string",
			"duration": "string",
			"isAnimated": "bool",
			"lineGradient": "string",
			"titleText": "string",
			"valueLabel": "string"
		}
	},
	"stackedbar": {
		"description": "Stacked Bar Chart",
		"data": true,
		"props": {
			"datasource": "models",
			"color": "string",
			"height": "number",
			"width": "number",
			"margin": "string",
			"aspectRatio": "string",
			"betweenBarsPadding": "number",
			"grid": "string",
			"hasPercentage": "bool",
			"hasReversedStacks": "bool",
			"isAnimated": "bool",
			"isHorizontal": "bool",
			"locale": "string",
			"nameLabel": "string",
			"percentageAxisToMaxRatio": "number",
			"stackLabel": "string",
			"valueLabel": "string",
			"valueLabelFormat": "string",
			"xTicks": "number",
			"yTicks": "number",
			"yAxisLabel": "string",
			"yAxisLabelOffset": "number",
			"useLegend": "bool"
		}
	},
	"stackarea": {
		"description": "Step Chart",
		"data": true,
		"props": {
			"model": "string",
			"color": "string",
			"height": "number",
			"width": "number",
			"margin": "string",
			"xAxisLabel": "string",
			"xAxisLabelOffset": "string",
			"yAxisLabel": "string",
			"yAxisLabelOffset": "string",
			"areaCurve": "number",
			"areaOpacity": "number",
			"aspectRatio": "number",
			"dateLabel": "string",
			"grid": "string",
			"isAnimated": "bool",
			"keyLabel": "string",
			"locale": "string",
			"tooltipThreshold": "number",
			"topicsOrder": "string",
			"valueLabel": "string",
			"xAxisCustomFormat": "string",
			"xAxisFormat": "string",
			"xAxisScale": "string",
			"xAxisValueType": "string",
			"yTicks": "number",
			"xTicks": "number",
			"yAxisBaseline": "string",
			"useLegend": "bool"
		}
	},
	"step": {
		"description": "Step Chart",
		"data": true,
		"props": {
			"model": "string",
			"height": "number",
			"width": "number",
			"margin": "string",
			"xAxisLabel": "string",
			"xAxisLabelOffset": "string",
			"yAxisLabel": "string",
			"yAxisLabelOffset": "string",
			"yTicks": "string"
		}
	},
	"scatterplot": {
		"description": "Scatterplot Chart",
		"data": true,
		"props": {
			"model": "string",
			"color": "string",
			"height": "number",
			"width": "number",
			"aspectRatio": "string",
			"circleOpacity": "string",
			"grid": "string",
			"hasCrossHairs": "bool",
			"isAnimated": "bool",
			"maxCircleArea": "number",
			"xAxisLabel": "string",
			"xAxisLabelOffset": "string",
			"xTicks": "string",
			"yAxisFormat": "string",
			"yAxisLabel": "string",
			"yAxisLabelOffset": "string",
			"yTicks": "string"
		}
	},
	"bar": {
		"description": "Bar Chart",
		"data": true,
		"props": {
			"datasource": "models",
			"nameLabel": "string",
			"valueLabel": "string",
			"betweenBarsPadding": "number",
			"gradient": "string",
			"color": "string",
			"hasSingleBarHighlight": "bool",
			"height": "number",
			"width": "number",
			"isAnimated": "bool",
			"isHorizontal": "bool",
			"labelNumberFormat": "number",
			"locale": "string",
			"xAxisLabel": "string",
			"yAxisLabel": "string",
			"useLegend": "bool",
			"xTicks": "number",
			"yTicks": "number"
		}
	},
	"line": {
		"description": "Line Chart",
		"data": true,
		"props": {
			"datasource": "models",
			"width": "number",
			"height": "number",
			"axisTimeCombinations": "string",
			"color": "string",
			"grid": "string",
			"aspectRatio": "number",
			"dateLabel": "string",
			"isAnimated": "bool",
			"lineCurve": "string",
			"locale": "string",
			"numberFormat": "string",
			"shouldShowAllDataPoints": "bool",
			"topicLabel": "string",
			"valueLabel": "string",
			"xAxisValueType": "string",
			"xAxisScale": "string",
			"xAxisFormat": "string",
			"xAxisCustomFormat": "string",
			"xAxisLabel": "string",
			"yAxisLabel": "string",
			"tooltipTitle": "string"
		}
	},
	"brush": {
		"description": "brush chart",
		"data": true,
		"props": {
			"model": "string",
			"gradient": "string",
			"height": "number",
			"width": "number",
			"margin": "string",
			"dateRange": "string",
			"locale": "string",
			"roundingTimeInterval": "string",
			"xAxisFormat": "string",
			"xTicks": "number",
			"xAxisCustomFormat": "string"
		}
	},
	"heatmap": {
		"description": "Heatmap chart",
		"data": true,
		"props": {
			"model": "string",
			"color": "string",
			"height": "number",
			"width": "number",
			"useLegend": "bool",
			"yAxisLabel": "string",
			"boxSize": "number"
		}
	},
	"groupedbar": {
		"description": "Groupedbar chart",
		"data": true,
		"props": {
			"datasource": "models",
			"nameLabel": "string",
			"valueLabel": "string",
			"color": "string",
			"height": "string",
			"width": "string",
			"margin": "string",
			"grid": "string",
			"groupLabel": "string",
			"isAnimated": "bool",
			"isHorizontal": "bool",
<<<<<<< HEAD
=======
			"nameLabel": "string",
			"valueLabel": "string",
>>>>>>> 7c27957b
			"yTicks": "string",
			"useLegend": "bool",
			"tooltipTitle": "string"
		}
	},
	"bullet": {
		"description": "Bullet chart",
		"data": true,
		"props": {
			"model": "string",
			"color": "string",
			"customSubtitle": "string",
			"customTitle": "string",
			"numberFormat": "string",
			"paddingBetweenAxisAndChart": "number",
			"height": "number",
			"width": "number"
		}
	},
	"datachart": {
		"description": "shiny chart",
		"data": true,
		"props": {
			"model": "models",
			"type": {
				"type": "options",
				"default": "column2d",
				"options": [
					"column3d",
					"line",
					"area2d",
					"bar2d",
					"bar3d",
					"pie2d",
					"pie3d",
					"doughnut2d",
					"doughnut3d",
					"pareto2d",
					"pareto3d"
				]
			}
		}
	},
	"link": {
		"description": "an HTML anchor <a> tag",
		"props": {
			"url": "string",
			"openInNewTab": "bool",
			"text": "string",
			"color": "string",
			"hoverColor": "string",
			"underline": "bool",
			"fontSize": "string",
			"fontFamily": {
				"type": "options",
				"default": "initial",
				"styleBindingProperty": "font-family",
				"options": [
					"initial",
					"Times New Roman",
					"Georgia",
					"Arial",
					"Arial Black",
					"Comic Sans MS",
					"Impact",
					"Lucida Sans Unicode"
				]
			}
		}
	},
	"image": {
		"description": "an HTML <img> tag",
		"props": {
			"url": "string",
			"className": "string",
			"description": "string",
			"height": "string",
			"width": "string"
		}
	},
	"container": {
		"name": "Container",
		"children": true,
		"description": "An element that contains and lays out other elements. e.g. <div>, <header> etc",
		"props": {
			"className": "string",
			"onLoad": "event",
			"type": {
				"type": "options",
				"options": [
					"article",
					"aside",
					"details",
					"div",
					"firgure",
					"figcaption",
					"footer",
					"header",
					"main",
					"mark",
					"nav",
					"paragraph",
					"summary"
				],
				"default": "div"
			}
		},
		"container": true,
		"tags": [
			"div",
			"container",
			"layout"
		]
	},
	"heading": {
		"name": "Heading",
		"description": "An HTML H1 - H6 tag",
		"props": {
			"className": "string",
			"text": "string",
			"type": {
				"type": "options",
				"default": "h1",
				"options": [
					"h1",
					"h2",
					"h3",
					"h4",
					"h5",
					"h6"
				]
			}
		},
		"tags": []
	},
	"thead": {
		"name": "TableHead",
		"description": "an HTML <thead> tab",
		"props": {
			"className": "string"
		}
	},
	"tbody": {
		"name": "TableBody",
		"description": "an HTML <tbody> tab",
		"props": {
			"className": "string"
		}
	}
}<|MERGE_RESOLUTION|>--- conflicted
+++ resolved
@@ -601,11 +601,6 @@
 			"groupLabel": "string",
 			"isAnimated": "bool",
 			"isHorizontal": "bool",
-<<<<<<< HEAD
-=======
-			"nameLabel": "string",
-			"valueLabel": "string",
->>>>>>> 7c27957b
 			"yTicks": "string",
 			"useLegend": "bool",
 			"tooltipTitle": "string"
