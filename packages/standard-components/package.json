--- conflicted
+++ resolved
@@ -33,12 +33,8 @@
   "license": "MIT",
   "gitHead": "d1836a898cab3f8ab80ee6d8f42be1a9eed7dcdc",
   "dependencies": {
-<<<<<<< HEAD
-    "@budibase/bbui": "^0.9.47",
+    "@budibase/bbui": "^0.9.48",
     "@spectrum-css/link": "^3.1.3",
-=======
-    "@budibase/bbui": "^0.9.48",
->>>>>>> cb56d746
     "@spectrum-css/page": "^3.0.1",
     "@spectrum-css/vars": "^3.0.1",
     "apexcharts": "^3.22.1",
