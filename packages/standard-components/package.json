{
  "name": "@budibase/standard-components",
  "svelte": "src/index.svelte",
  "main": "dist/index.js",
  "module": "dist/index.js",
  "scripts": {
    "build": "rollup -c",
    "prepublishOnly": "npm run build",
    "postpublish": "scripts/deploy.sh",
    "testbuild": "rollup -w -c rollup.testconfig.js",
    "dev": "run-p start:dev testbuild",
    "start:dev": "sirv public --single --dev",
    "dev:builder": "rollup -cw"
  },
  "devDependencies": {
    "@budibase/client": "^0.1.25",
    "@rollup/plugin-commonjs": "^11.1.0",
    "lodash": "^4.17.15",
    "rollup": "^1.11.0",
    "rollup-plugin-commonjs": "^10.0.2",
    "rollup-plugin-json": "^4.0.0",
    "rollup-plugin-livereload": "^1.0.1",
    "rollup-plugin-node-resolve": "^5.0.0",
    "rollup-plugin-postcss": "^3.1.5",
    "rollup-plugin-svelte": "^5.0.0",
    "rollup-plugin-terser": "^5.1.1",
    "shortid": "^2.2.15",
    "sirv-cli": "^0.4.4",
    "svelte": "^3.12.1"
  },
  "keywords": [
    "svelte"
  ],
  "version": "0.1.25",
  "license": "MIT",
  "gitHead": "284cceb9b703c38566c6e6363c022f79a08d5691",
  "dependencies": {
    "@beyonk/svelte-googlemaps": "^2.2.0",
<<<<<<< HEAD
    "@budibase/bbui": "^1.34.6",
    "@budibase/svelte-ag-grid": "^0.0.11",
=======
    "@budibase/bbui": "^1.41.0",
>>>>>>> f3d0104f
    "@fortawesome/fontawesome-free": "^5.14.0",
    "@svelteschool/svelte-forms": "^0.7.0",
    "britecharts": "^2.16.1",
    "d3-selection": "^1.4.2",
    "fast-sort": "^2.2.0",
    "fusioncharts": "^3.15.1-sr.1",
    "lodash.debounce": "^4.0.8",
    "svelte-flatpickr": "^2.4.0",
    "svelte-fusioncharts": "^1.0.0"
  }
}<|MERGE_RESOLUTION|>--- conflicted
+++ resolved
@@ -36,12 +36,8 @@
   "gitHead": "284cceb9b703c38566c6e6363c022f79a08d5691",
   "dependencies": {
     "@beyonk/svelte-googlemaps": "^2.2.0",
-<<<<<<< HEAD
-    "@budibase/bbui": "^1.34.6",
+    "@budibase/bbui": "^1.41.0",
     "@budibase/svelte-ag-grid": "^0.0.11",
-=======
-    "@budibase/bbui": "^1.41.0",
->>>>>>> f3d0104f
     "@fortawesome/fontawesome-free": "^5.14.0",
     "@svelteschool/svelte-forms": "^0.7.0",
     "britecharts": "^2.16.1",
