--- conflicted
+++ resolved
@@ -29,20 +29,11 @@
   "keywords": [
     "svelte"
   ],
-<<<<<<< HEAD
-  "version": "0.9.105-alpha.33",
-  "license": "MIT",
-  "gitHead": "d1836a898cab3f8ab80ee6d8f42be1a9eed7dcdc",
-  "dependencies": {
-    "@budibase/bbui": "^0.9.105-alpha.33",
-    "@spectrum-css/button": "^3.0.3",
-=======
   "version": "0.9.115",
   "license": "MIT",
   "gitHead": "d1836a898cab3f8ab80ee6d8f42be1a9eed7dcdc",
   "dependencies": {
     "@budibase/bbui": "^0.9.115",
->>>>>>> 5ce7d9c9
     "@spectrum-css/card": "^3.0.3",
     "@spectrum-css/divider": "^1.0.3",
     "@spectrum-css/link": "^3.1.3",
