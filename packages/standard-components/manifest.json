{
  "features": {
    "spectrumThemes": true,
    "intelligentLoading": true
  },
  "layout": {
    "name": "Layout",
    "description": "This component is specific only to layouts",
    "icon": "Sandbox",
    "hasChildren": true,
    "styles": ["padding", "background"],
    "settings": [
      {
        "type": "text",
        "label": "Logo URL",
        "key": "logoUrl"
      },
      {
        "type": "text",
        "label": "Title",
        "key": "title"
      },
      {
        "type": "select",
        "label": "Navigation",
        "key": "navigation",
        "options": ["Top", "Left", "None"],
        "defaultValue": "Top"
      },
      {
        "type": "select",
        "label": "Width",
        "key": "width",
        "options": ["Small", "Medium", "Large", "Max"],
        "defaultValue": "Large"
      },
      {
        "type": "navigation",
        "label": "Links",
        "key": "links"
      },
      {
        "type": "boolean",
        "label": "Hide title",
        "key": "hideTitle",
        "defaultValue": false
      },
      {
        "type": "boolean",
        "label": "Hide logo",
        "key": "hideLogo",
        "defaultValue": false
      },
      {
        "type": "boolean",
        "label": "Sticky header",
        "key": "sticky",
        "defaultValue": false
      }
    ]
  },
  "container": {
    "name": "Container",
    "description": "This component contains things within itself",
    "icon": "Sandbox",
    "hasChildren": true,
    "showSettingsBar": true,
    "styles": ["padding", "size", "background", "border", "shadow"],
    "settings": [
      {
        "type": "select",
        "label": "Direction",
        "key": "direction",
        "showInBar": true,
        "barStyle": "buttons",
        "options": [
          {
            "label": "Column",
            "value": "column",
            "barIcon": "ViewColumn",
            "barTitle": "Column layout"
          },
          {
            "label": "Row",
            "value": "row",
            "barIcon": "ViewRow",
            "barTitle": "Row layout"
          }
        ],
        "defaultValue": "column"
      },
      {
        "type": "select",
        "label": "Horiz. Align",
        "key": "hAlign",
        "showInBar": true,
        "barStyle": "buttons",
        "options": [
          {
            "label": "Left",
            "value": "left",
            "barIcon": "AlignLeft",
            "barTitle": "Align left"
          },
          {
            "label": "Center",
            "value": "center",
            "barIcon": "AlignCenter",
            "barTitle": "Align center"
          },
          {
            "label": "Right",
            "value": "right",
            "barIcon": "AlignRight",
            "barTitle": "Align right"
          },
          {
            "label": "Stretch",
            "value": "stretch",
            "barIcon": "MoveLeftRight",
            "barTitle": "Align stretched horizontally"
          }
        ],
        "defaultValue": "stretch"
      },
      {
        "type": "select",
        "label": "Vert. Align",
        "key": "vAlign",
        "showInBar": true,
        "barStyle": "buttons",
        "options": [
          {
            "label": "Top",
            "value": "top",
            "barIcon": "AlignTop",
            "barTitle": "Align top"
          },
          {
            "label": "Middle",
            "value": "middle",
            "barIcon": "AlignMiddle",
            "barTitle": "Align middle"
          },
          {
            "label": "Bottom",
            "value": "bottom",
            "barIcon": "AlignBottom",
            "barTitle": "Align bottom"
          },
          {
            "label": "Stretch",
            "value": "stretch",
            "barIcon": "MoveUpDown",
            "barTitle": "Align stretched vertically"
          }
        ],
        "defaultValue": "top"
      },
      {
        "type": "select",
        "label": "Size",
        "key": "size",
        "showInBar": true,
        "barStyle": "buttons",
        "options": [
          {
            "label": "Shrink",
            "value": "shrink",
            "barIcon": "Minimize",
            "barTitle": "Shrink container"
          },
          {
            "label": "Grow",
            "value": "grow",
            "barIcon": "Maximize",
            "barTitle": "Grow container"
          }
        ],
        "defaultValue": "shrink"
      },
      {
        "type": "select",
        "label": "Gap",
        "key": "gap",
        "showInBar": true,
        "barStyle": "picker",
        "options": [
          {
            "label": "None",
            "value": "N"
          },
          {
            "label": "Small",
            "value": "S"
          },
          {
            "label": "Medium",
            "value": "M"
          },
          {
            "label": "Large",
            "value": "L"
          }
        ],
        "defaultValue": "M"
      },
      {
        "type": "boolean",
        "label": "Wrap",
        "key": "wrap",
        "showInBar": true,
        "barIcon": "ModernGridView",
        "barTitle": "Wrap"
      }
    ]
  },
  "section": {
    "name": "Section",
    "description": "Add a section to your application",
    "icon": "ColumnTwoB",
    "hasChildren": true,
    "illegalChildren": ["section"],
    "showEmptyState": false,
    "settings": [
      {
        "type": "section",
        "label": "Type",
        "key": "type",
        "defaultValue": "mainSidebar"
      }
    ]
  },
  "screenslot": {
    "name": "Screenslot",
    "icon": "WebPage",
    "description": "Contains your app screens",
    "editable": false
  },
  "button": {
    "name": "Button",
    "description": "A basic html button that is ready for styling",
    "icon": "Button",
    "illegalChildren": ["section"],
    "settings": [
      {
        "type": "text",
        "label": "Text",
        "key": "text"
      },
      {
        "type": "select",
        "label": "Variant",
        "key": "type",
        "options": [
          {
            "label": "Primary",
            "value": "primary"
          }, {
            "label": "Secondary",
            "value": "secondary"
          },
          {
            "label": "Action",
            "value": "cta"
          },
          {
            "label": "Warning",
            "value": "warning"
          }
        ],
        "defaultValue": "primary"
      },
      {
        "type": "select",
        "label": "Size",
        "key": "size",
        "options": [
          {
            "label": "Small",
            "value": "S"
          },
          {
            "label": "Medium",
            "value": "M"
          },
          {
            "label": "Large",
            "value": "L"
          },
          {
            "label": "Extra large",
            "value": "XL"
          }
        ],
        "defaultValue": "M"
      },
      {
        "type": "boolean",
        "label": "Quiet",
        "key": "quiet"
      },
      {
        "type": "boolean",
        "label": "Disabled",
        "key": "disabled"
      },
      {
        "type": "event",
        "label": "On Click",
        "key": "onClick"
      }
    ]
  },
  "divider": {
    "name": "Divider",
    "description": "A basic divider",
    "icon": "Separator",
    "illegalChildren": ["section"],
    "settings": [
      {
        "type": "select",
        "label": "Size",
        "key": "size",
        "options": [
          {
            "label": "Small",
            "value": "S"
          },
          {
            "label": "Medium",
            "value": "M"
          },
          {
            "label": "Large",
            "value": "L"
          }
        ],
        "defaultValue": "M"
      },
      {
        "type": "boolean",
        "label": "Vertical",
        "key": "vertical"
      }
    ]
  },
  "repeater": {
    "name": "Repeater",
    "description": "A configurable data list that attaches to your backend tables.",
    "icon": "ViewList",
    "illegalChildren": ["section"],
    "hasChildren": true,
    "showSettingsBar": true,
    "settings": [
      {
        "type": "dataProvider",
        "label": "Provider",
        "key": "dataProvider"
      },
      {
        "type": "text",
        "label": "Empty Text",
        "key": "noRowsMessage",
        "defaultValue": "No rows found"
      },
      {
        "type": "select",
        "label": "Direction",
        "key": "direction",
        "showInBar": true,
        "barStyle": "buttons",
        "options": [
          {
            "label": "Column",
            "value": "column",
            "barIcon": "ViewRow",
            "barTitle": "Column layout"
          },
          {
            "label": "Row",
            "value": "row",
            "barIcon": "ViewColumn",
            "barTitle": "Row layout"
          }
        ],
        "defaultValue": "column"
      },
      {
        "type": "select",
        "label": "Horiz. Align",
        "key": "hAlign",
        "showInBar": true,
        "barStyle": "buttons",
        "options": [
          {
            "label": "Left",
            "value": "left",
            "barIcon": "AlignLeft",
            "barTitle": "Align left"
          },
          {
            "label": "Center",
            "value": "center",
            "barIcon": "AlignCenter",
            "barTitle": "Align center"
          },
          {
            "label": "Right",
            "value": "right",
            "barIcon": "AlignRight",
            "barTitle": "Align right"
          },
          {
            "label": "Stretch",
            "value": "stretch",
            "barIcon": "MoveLeftRight",
            "barTitle": "Align stretched horizontally"
          }
        ],
        "defaultValue": "stretch"
      },
      {
        "type": "select",
        "label": "Vert. Align",
        "key": "vAlign",
        "showInBar": true,
        "barStyle": "buttons",
        "options": [
          {
            "label": "Top",
            "value": "top",
            "barIcon": "AlignTop",
            "barTitle": "Align top"
          },
          {
            "label": "Middle",
            "value": "middle",
            "barIcon": "AlignMiddle",
            "barTitle": "Align middle"
          },
          {
            "label": "Bottom",
            "value": "bottom",
            "barIcon": "AlignBottom",
            "barTitle": "Align bottom"
          },
          {
            "label": "Stretch",
            "value": "stretch",
            "barIcon": "MoveUpDown",
            "barTitle": "Align stretched vertically"
          }
        ],
        "defaultValue": "top"
      },
      {
        "type": "select",
        "label": "Gap",
        "key": "gap",
        "showInBar": true,
        "barStyle": "picker",
        "options": [
          {
            "label": "None",
            "value": "N"
          },
          {
            "label": "Small",
            "value": "S"
          },
          {
            "label": "Medium",
            "value": "M"
          },
          {
            "label": "Large",
            "value": "L"
          }
        ],
        "defaultValue": "M"
      }
    ],
    "context": {
      "type": "schema"
    }
  },
  "stackedlist": {
    "deprecated": true,
    "name": "Stacked List",
    "icon": "TaskList",
    "description": "A basic card component that can contain content and actions.",
    "illegalChildren": ["section"],
    "settings": [
      {
        "type": "text",
        "label": "Image",
        "key": "imageUrl"
      },
      {
        "type": "text",
        "label": "Heading",
        "key": "heading"
      },
      {
        "type": "text",
        "label": "Subheading",
        "key": "subheading"
      },
      {
        "type": "text",
        "label": "Link URL",
        "key": "destinationUrl",
        "placeholder": "/screen"
      }
    ]
  },
  "card": {
    "name": "Vertical Card",
    "description": "A basic card component that can contain content and actions.",
    "icon": "ViewColumn",
    "illegalChildren": ["section"],
    "settings": [
      {
        "type": "text",
        "label": "Image",
        "key": "imageUrl"
      },
      {
        "type": "text",
        "label": "Heading",
        "key": "heading"
      },
      {
        "type": "text",
        "label": "Description",
        "key": "description"
      },
      {
        "type": "text",
        "label": "Link Text",
        "key": "linkText"
      },
      {
        "type": "text",
        "label": "Link URL",
        "key": "linkUrl",
        "placeholder": "/screen"
      },
      {
        "type": "color",
        "label": "Link Color",
        "key": "linkColor",
        "defaultValue": "#000"
      },
      {
        "type": "color",
        "label": "Hover Color",
        "key": "linkHoverColor",
        "defaultValue": "#222"
      },
      {
        "type": "select",
        "label": "Image Height",
        "key": "imageHeight",
        "options": ["auto", "12rem", "16rem", "20rem", "24rem"],
        "defaultValue": "auto"
      },
      {
        "type": "select",
        "label": "Card Width",
        "key": "cardWidth",
        "options": ["16rem", "20rem", "24rem"],
        "defaultValue": "20rem"
      }
    ]
  },
  "text": {
    "name": "Paragraph",
    "description": "A component for displaying paragraph text.",
    "icon": "TextParagraph",
    "illegalChildren": ["section"],
    "showSettingsBar": true,
    "settings": [
      {
        "type": "text",
        "label": "Text",
        "key": "text"
      },
      {
        "type": "select",
        "label": "Size",
        "key": "size",
        "defaultValue": "M",
        "showInBar": true,
        "barStyle": "picker",
        "options": [{
          "label": "Small",
          "value": "S"
        }, {
          "label": "Medium",
          "value": "M"
        }, {
          "label": "Large",
          "value": "L"
        }]
      },
      {
        "type": "color",
        "label": "Color",
        "key": "color",
        "showInBar": true,
        "barSeparator": false
      },
      {
        "type": "boolean",
        "label": "Bold",
        "key": "bold",
        "showInBar": true,
        "barIcon": "TagBold",
        "barTitle": "Bold text",
        "barSeparator": false
      },
      {
        "type": "boolean",
        "label": "Italic",
        "key": "italic",
        "showInBar": true,
        "barIcon": "TagItalic",
        "barTitle": "Italic text",
        "barSeparator": false
      },
      {
        "type": "boolean",
        "label": "Underline",
        "key": "underline",
        "showInBar": true,
        "barIcon": "TagUnderline",
        "barTitle": "Underline text"
      },
      {
        "type": "select",
        "label": "Alignment",
        "key": "align",
        "defaultValue": "left",
        "showInBar": true,
        "barStyle": "buttons",
        "options": [{
          "label": "Left",
          "value": "left",
          "barIcon": "TextAlignLeft",
          "barTitle": "Align left"
        }, {
          "label": "Center",
          "value": "center",
          "barIcon": "TextAlignCenter",
          "barTitle": "Align center"
        }, {
          "label": "Right",
          "value": "right",
          "barIcon": "TextAlignRight",
          "barTitle": "Align right"
        }, {
          "label": "Justify",
          "value": "justify",
          "barIcon": "TextAlignJustify",
          "barTitle": "Justify text"
        }]
      }
    ]
  },
  "heading": {
    "name": "Headline",
    "icon": "TextBold",
    "description": "A component for displaying heading text",
    "illegalChildren": ["section"],
    "showSettingsBar": true,
    "settings": [
      {
        "type": "text",
        "key": "text",
        "label": "Text"
      },
      {
        "type": "select",
        "label": "Size",
        "key": "size",
        "defaultValue": "M",
        "showInBar": true,
        "barStyle": "picker",
        "options": [{
          "label": "Small",
          "value": "S"
        }, {
          "label": "Medium",
          "value": "M"
        }, {
          "label": "Large",
          "value": "L"
        }]
      },
      {
        "type": "color",
        "label": "Color",
        "key": "color",
        "showInBar": true,
        "barSeparator": false
      },
      {
        "type": "boolean",
        "label": "Bold",
        "key": "bold",
        "showInBar": true,
        "barIcon": "TagBold",
        "barTitle": "Bold text",
        "barSeparator": false
      },
      {
        "type": "boolean",
        "label": "Italic",
        "key": "italic",
        "showInBar": true,
        "barIcon": "TagItalic",
        "barTitle": "Italic text",
        "barSeparator": false
      },
      {
        "type": "boolean",
        "label": "Underline",
        "key": "underline",
        "showInBar": true,
        "barIcon": "TagUnderline",
        "barTitle": "Underline text"
      },
      {
        "type": "select",
        "label": "Alignment",
        "key": "align",
        "defaultValue": "left",
        "showInBar": true,
        "barStyle": "buttons",
        "options": [{
          "label": "Left",
          "value": "left",
          "barIcon": "TextAlignLeft",
          "barTitle": "Align left"
        }, {
          "label": "Center",
          "value": "center",
          "barIcon": "TextAlignCenter",
          "barTitle": "Align center"
        }, {
          "label": "Right",
          "value": "right",
          "barIcon": "TextAlignRight",
          "barTitle": "Align right"
        }, {
          "label": "Justify",
          "value": "justify",
          "barIcon": "TextAlignJustify",
          "barTitle": "Justify text"
        }]
      }
    ]
  },
  "image": {
    "name": "Image",
    "description": "A basic component for displaying images",
    "icon": "Image",
    "illegalChildren": ["section"],
    "styles": ["size"],
    "settings": [
      {
        "type": "text",
        "label": "URL",
        "key": "url"
      }
    ]
  },
  "backgroundimage": {
    "name": "Background Image",
    "description": "A background image",
    "icon": "Images",
    "styles": ["size"],
    "illegalChildren": ["section"],
    "settings": [
      {
        "type": "text",
        "label": "URL",
        "key": "url"
      },
      {
        "type": "select",
        "label": "Position",
        "key": "position",
        "defaultValue": "center center",
        "options": [
          {
            "label": "Center Top",
            "value": "center top"
          },
          {
            "label": "Center",
            "value": "center center"
          },
          {
            "label": "Center Bottom",
            "value": "center bottom"
          },
          {
            "label": "Left Top",
            "value": "left top"
          },
          {
            "label": "Left Center",
            "value": "left center"
          },
          {
            "label": "Left Bottom",
            "value": "left bottom"
          },
          {
            "label": "Right Top",
            "value": "right top"
          },
          {
            "label": "Right Center",
            "value": "right center"
          },
          {
            "label": "Right Bottom",
            "value": "right bottom"
          }
        ]
      }
    ]
  },
  "icon": {
    "name": "Icon",
    "description": "A basic component for displaying icons",
    "icon": "Bell",
    "illegalChildren": ["section"],
    "settings": [
      {
        "type": "icon",
        "label": "Icon",
        "key": "icon"
      },
      {
        "type": "select",
        "label": "Size",
        "key": "size",
        "defaultValue": "ri-1x",
        "options": [
          { "value": "ri-xxs", "label": "XXS" },
          { "value": "ri-xs", "label": "XS" },
          { "value": "ri-sm", "label": "Small" },
          { "value": "ri-1x", "label": "Medium" },
          { "value": "ri-lg", "label": "Large" },
          { "value": "ri-xl", "label": "XL" },
          { "value": "ri-2x", "label": "2XL" },
          { "value": "ri-3x", "label": "3XL" },
          { "value": "ri-4x", "label": "4XL" },
          { "value": "ri-5x", "label": "5XL" },
          { "value": "ri-6x", "label": "6XL" },
          { "value": "ri-7x", "label": "7XL" },
          { "value": "ri-8x", "label": "8XL" },
          { "value": "ri-9x", "label": "9XL" },
          { "value": "ri-10x", "label": "10XL" }
        ]
      },
      {
        "type": "color",
        "label": "Color",
        "key": "color"
      },
      {
        "type": "event",
        "label": "On Click",
        "key": "onClick"
      }
    ]
  },
  "navigation": {
    "deprecated": true,
    "name": "Nav Bar",
    "description": "A component for handling the navigation within your app.",
    "icon": "BreadcrumbNavigation",
    "illegalChildren": ["section"],
    "hasChildren": true,
    "settings": [
      {
        "type": "text",
        "label": "Logo URL",
        "key": "logoUrl"
      },
      {
        "type": "boolean",
        "label": "Hide logo",
        "key": "hideLogo",
        "defaultValue": false
      }
    ]
  },
  "link": {
    "name": "Link",
    "description": "A basic link component for internal and external links",
    "icon": "Link",
    "showSettingsBar": true,
    "illegalChildren": ["section"],
    "settings": [
      {
        "type": "text",
        "label": "Text",
        "key": "text"
      },
      {
        "type": "url",
        "label": "URL",
        "key": "url",
        "placeholder": "/screen"
      },
      {
        "type": "boolean",
        "label": "New Tab",
        "key": "openInNewTab"
      },
      {
        "type": "select",
        "label": "Size",
        "key": "size",
        "defaultValue": "M",
        "showInBar": true,
        "barStyle": "picker",
        "options": [{
          "label": "Small",
          "value": "S"
        }, {
          "label": "Medium",
          "value": "M"
        }, {
          "label": "Large",
          "value": "L"
        }]
      },
      {
        "type": "color",
        "label": "Color",
        "key": "color",
        "showInBar": true,
        "barSeparator": false
      },
      {
        "type": "boolean",
        "label": "Bold",
        "key": "bold",
        "showInBar": true,
        "barIcon": "TagBold",
        "barTitle": "Bold text",
        "barSeparator": false
      },
      {
        "type": "boolean",
        "label": "Italic",
        "key": "italic",
        "showInBar": true,
        "barIcon": "TagItalic",
        "barTitle": "Italic text",
        "barSeparator": false
      },
      {
        "type": "boolean",
        "label": "Underline",
        "key": "underline",
        "showInBar": true,
        "barIcon": "TagUnderline",
        "barTitle": "Underline text"
      },
      {
        "type": "select",
        "label": "Alignment",
        "key": "align",
        "defaultValue": "left",
        "showInBar": true,
        "barStyle": "buttons",
        "options": [{
          "label": "Left",
          "value": "left",
          "barIcon": "TextAlignLeft",
          "barTitle": "Align left"
        }, {
          "label": "Center",
          "value": "center",
          "barIcon": "TextAlignCenter",
          "barTitle": "Align center"
        }, {
          "label": "Right",
          "value": "right",
          "barIcon": "TextAlignRight",
          "barTitle": "Align right"
        }, {
          "label": "Justify",
          "value": "justify",
          "barIcon": "TextAlignJustify",
          "barTitle": "Justify text"
        }]
      }
    ]
  },
  "cardhorizontal": {
    "name": "Horizontal Card",
    "description": "A basic card component that can contain content and actions.",
    "icon": "ViewRow",
    "illegalChildren": ["section"],
    "settings": [
      {
        "type": "text",
        "label": "Image",
        "key": "imageUrl"
      },
      {
        "type": "text",
        "label": "Heading",
        "key": "heading"
      },
      {
        "type": "text",
        "label": "Description",
        "key": "description"
      },
      {
        "type": "text",
        "label": "Subtext",
        "key": "subtext"
      },
      {
        "type": "text",
        "label": "Link Text",
        "key": "linkText"
      },
      {
        "type": "text",
        "label": "Link URL",
        "key": "linkUrl",
        "placeholder": "/screen"
      },
      {
        "type": "color",
        "label": "Link Color",
        "key": "linkColor",
        "defaultValue": "#000"
      },
      {
        "type": "color",
        "label": "Hover Color",
        "key": "linkHoverColor",
        "defaultValue": "#222"
      },
      {
        "type": "select",
        "label": "Card Width",
        "key": "cardWidth",
        "options": ["24rem", "28rem", "32rem", "40rem", "48rem", "60rem", "100%"],
        "defaultValue": "32rem"
      },
      {
        "type": "select",
        "label": "Image Width",
        "key": "imageWidth",
        "options": ["auto", "8rem", "12rem", "16rem"],
        "defaultValue": "8rem"
      },
      {
        "type": "select",
        "label": "Image Height",
        "key": "imageHeight",
        "options": ["auto", "8rem", "12rem", "16rem", "auto"],
        "defaultValue": "auto"
      }
    ]
  },
  "cardstat": {
    "name": "Stat Card",
    "description": "A card component for displaying numbers.",
    "icon": "Card",
    "illegalChildren": ["section"],
    "settings": [
      {
        "type": "text",
        "label": "Title",
        "key": "title",
        "placeholder": "Total Revenue"
      },
      {
        "type": "text",
        "label": "Value",
        "key": "value",
        "placeholder": "$1,981,983"
      },
      {
        "type": "text",
        "label": "Label",
        "key": "label",
        "placeholder": "Stripe"
      }
    ]
  },
  "embed": {
    "name": "Embed",
    "icon": "Code",
    "description": "Embed content from 3rd party sources",
    "illegalChildren": ["section"],
    "styles": ["size"],
    "settings": [
      {
        "type": "text",
        "label": "Embed",
        "key": "embed"
      }
    ]
  },
  "bar": {
    "name": "Bar Chart",
    "description": "Bar chart",
    "icon": "GraphBarVertical",
    "illegalChildren": ["section"],
    "settings": [
      {
        "type": "text",
        "label": "Title",
        "key": "title"
      },
      {
        "type": "dataProvider",
        "label": "Provider",
        "key": "dataProvider"
      },
      {
        "type": "field",
        "label": "Label Col.",
        "key": "labelColumn",
        "dependsOn": "dataProvider"
      },
      {
        "type": "multifield",
        "label": "Data Cols.",
        "key": "valueColumns",
        "dependsOn": "dataProvider"
      },
      {
        "type": "select",
        "label": "Format",
        "key": "yAxisUnits",
        "options": ["Default", "Thousands", "Millions"],
        "defaultValue": "Default"
      },
      {
        "type": "text",
        "label": "Y Axis Label",
        "key": "yAxisLabel"
      },
      {
        "type": "text",
        "label": "X Axis Label",
        "key": "xAxisLabel"
      },
      {
        "type": "text",
        "label": "Width",
        "key": "width"
      },
      {
        "type": "text",
        "label": "Height",
        "key": "height",
        "defaultValue": "400"
      },
      {
        "type": "select",
        "label": "Colours",
        "key": "palette",
        "defaultValue": "Palette 1",
        "options": [
          "Palette 1",
          "Palette 2",
          "Palette 3",
          "Palette 4",
          "Palette 5",
          "Palette 6",
          "Palette 7",
          "Palette 8",
          "Palette 9",
          "Palette 10"
        ]
      },
      {
        "type": "boolean",
        "label": "Stacked",
        "key": "stacked",
        "defaultValue": false
      },
      {
        "type": "boolean",
        "label": "Data Labels",
        "key": "dataLabels",
        "defaultValue": false
      },
      {
        "type": "boolean",
        "label": "Animate",
        "key": "animate",
        "defaultValue": true
      },
      {
        "type": "boolean",
        "label": "Legend",
        "key": "legend",
        "defaultValue": false
      }
    ]
  },
  "line": {
    "name": "Line Chart",
    "description": "Line chart",
    "icon": "GraphTrend",
    "illegalChildren": ["section"],
    "settings": [
      {
        "type": "text",
        "label": "Title",
        "key": "title"
      },
      {
        "type": "dataProvider",
        "label": "Provider",
        "key": "dataProvider"
      },
      {
        "type": "field",
        "label": "Label Col.",
        "key": "labelColumn",
        "dependsOn": "dataProvider"
      },
      {
        "type": "multifield",
        "label": "Data Cols.",
        "key": "valueColumns",
        "dependsOn": "dataProvider"
      },
      {
        "type": "select",
        "label": "Format",
        "key": "yAxisUnits",
        "options": ["Default", "Thousands", "Millions"],
        "defaultValue": "Default"
      },
      {
        "type": "text",
        "label": "Y Axis Label",
        "key": "yAxisLabel"
      },
      {
        "type": "text",
        "label": "X Axis Label",
        "key": "xAxisLabel"
      },
      {
        "type": "text",
        "label": "Width",
        "key": "width"
      },
      {
        "type": "text",
        "label": "Height",
        "key": "height",
        "defaultValue": "400"
      },
      {
        "type": "select",
        "label": "Colours",
        "key": "palette",
        "defaultValue": "Palette 1",
        "options": [
          "Palette 1",
          "Palette 2",
          "Palette 3",
          "Palette 4",
          "Palette 5",
          "Palette 6",
          "Palette 7",
          "Palette 8",
          "Palette 9",
          "Palette 10"
        ]
      },
      {
        "type": "select",
        "label": "Curve",
        "key": "curve",
        "options": ["Smooth", "Straight", "Stepline"],
        "defaultValue": "Smooth"
      },
      {
        "type": "boolean",
        "label": "Data Labels",
        "key": "dataLabels",
        "defaultValue": false
      },
      {
        "type": "boolean",
        "label": "Animate",
        "key": "animate",
        "defaultValue": true
      },
      {
        "type": "boolean",
        "label": "Legend",
        "key": "legend",
        "defaultValue": false
      }
    ]
  },
  "area": {
    "name": "Area Chart",
    "description": "Line chart",
    "icon": "GraphAreaStacked",
    "illegalChildren": ["section"],
    "settings": [
      {
        "type": "text",
        "label": "Title",
        "key": "title"
      },
      {
        "type": "dataProvider",
        "label": "Provider",
        "key": "dataProvider"
      },
      {
        "type": "field",
        "label": "Label Col.",
        "key": "labelColumn",
        "dependsOn": "dataProvider"
      },
      {
        "type": "multifield",
        "label": "Data Cols.",
        "key": "valueColumns",
        "dependsOn": "dataProvider"
      },
      {
        "type": "select",
        "label": "Format",
        "key": "yAxisUnits",
        "options": ["Default", "Thousands", "Millions"],
        "defaultValue": "Default"
      },
      {
        "type": "text",
        "label": "Y Axis Label",
        "key": "yAxisLabel"
      },
      {
        "type": "text",
        "label": "X Axis Label",
        "key": "xAxisLabel"
      },
      {
        "type": "text",
        "label": "Width",
        "key": "width"
      },
      {
        "type": "text",
        "label": "Height",
        "key": "height",
        "defaultValue": "400"
      },
      {
        "type": "select",
        "label": "Colours",
        "key": "palette",
        "defaultValue": "Palette 1",
        "options": [
          "Palette 1",
          "Palette 2",
          "Palette 3",
          "Palette 4",
          "Palette 5",
          "Palette 6",
          "Palette 7",
          "Palette 8",
          "Palette 9",
          "Palette 10"
        ]
      },
      {
        "type": "select",
        "label": "Curve",
        "key": "curve",
        "options": ["Smooth", "Straight", "Stepline"],
        "defaultValue": "Smooth"
      },
      {
        "type": "boolean",
        "label": "Data Labels",
        "key": "dataLabels",
        "defaultValue": false
      },
      {
        "type": "boolean",
        "label": "Animate",
        "key": "animate",
        "defaultValue": true
      },
      {
        "type": "boolean",
        "label": "Legend",
        "key": "legend",
        "defaultValue": false
      },
      {
        "type": "boolean",
        "label": "Stacked",
        "key": "stacked",
        "defaultValue": true
      },
      {
        "type": "boolean",
        "label": "Gradient",
        "key": "gradient",
        "defaultValue": false
      }
    ]
  },
  "pie": {
    "name": "Pie Chart",
    "description": "Pie chart",
    "icon": "GraphPie",
    "illegalChildren": ["section"],
    "settings": [
      {
        "type": "text",
        "label": "Title",
        "key": "title"
      },
      {
        "type": "dataProvider",
        "label": "Provider",
        "key": "dataProvider"
      },
      {
        "type": "field",
        "label": "Label Col.",
        "key": "labelColumn",
        "dependsOn": "dataProvider"
      },
      {
        "type": "field",
        "label": "Data Col.",
        "key": "valueColumn",
        "dependsOn": "dataProvider"
      },
      {
        "type": "text",
        "label": "Width",
        "key": "width"
      },
      {
        "type": "text",
        "label": "Height",
        "key": "height",
        "defaultValue": "400"
      },
      {
        "type": "select",
        "label": "Colours",
        "key": "palette",
        "defaultValue": "Palette 1",
        "options": [
          "Palette 1",
          "Palette 2",
          "Palette 3",
          "Palette 4",
          "Palette 5",
          "Palette 6",
          "Palette 7",
          "Palette 8",
          "Palette 9",
          "Palette 10"
        ]
      },
      {
        "type": "boolean",
        "label": "Data Labels",
        "key": "dataLabels",
        "defaultValue": false
      },
      {
        "type": "boolean",
        "label": "Animate",
        "key": "animate",
        "defaultValue": true
      },
      {
        "type": "boolean",
        "label": "Legend",
        "key": "legend",
        "defaultValue": false
      }
    ]
  },
  "donut": {
    "name": "Donut Chart",
    "description": "Donut chart",
    "icon": "GraphDonut",
    "illegalChildren": ["section"],
    "settings": [
      {
        "type": "text",
        "label": "Title",
        "key": "title"
      },
      {
        "type": "dataProvider",
        "label": "Provider",
        "key": "dataProvider"
      },
      {
        "type": "field",
        "label": "Label Col.",
        "key": "labelColumn",
        "dependsOn": "dataProvider"
      },
      {
        "type": "field",
        "label": "Data Col.",
        "key": "valueColumn",
        "dependsOn": "dataProvider"
      },
      {
        "type": "text",
        "label": "Width",
        "key": "width"
      },
      {
        "type": "text",
        "label": "Height",
        "key": "height",
        "defaultValue": "400"
      },
      {
        "type": "select",
        "label": "Colours",
        "key": "palette",
        "defaultValue": "Palette 1",
        "options": [
          "Palette 1",
          "Palette 2",
          "Palette 3",
          "Palette 4",
          "Palette 5",
          "Palette 6",
          "Palette 7",
          "Palette 8",
          "Palette 9",
          "Palette 10"
        ]
      },
      {
        "type": "boolean",
        "label": "Data Labels",
        "key": "dataLabels",
        "defaultValue": false
      },
      {
        "type": "boolean",
        "label": "Animate",
        "key": "animate",
        "defaultValue": true
      },
      {
        "type": "boolean",
        "label": "Legend",
        "key": "legend",
        "defaultValue": false
      }
    ]
  },
  "candlestick": {
    "name": "Candlestick Chart",
    "description": "Candlestick chart",
    "icon": "GraphBarVerticalStacked",
    "illegalChildren": ["section"],
    "settings": [
      {
        "type": "text",
        "label": "Title",
        "key": "title"
      },
      {
        "type": "dataProvider",
        "label": "Provider",
        "key": "dataProvider"
      },
      {
        "type": "field",
        "label": "Date Col.",
        "key": "dateColumn",
        "dependsOn": "dataProvider"
      },
      {
        "type": "field",
        "label": "Open Col.",
        "key": "openColumn",
        "dependsOn": "dataProvider"
      },
      {
        "type": "field",
        "label": "Close Col.",
        "key": "closeColumn",
        "dependsOn": "dataProvider"
      },
      {
        "type": "field",
        "label": "High Col.",
        "key": "highColumn",
        "dependsOn": "dataProvider"
      },
      {
        "type": "field",
        "label": "Low Col.",
        "key": "lowColumn",
        "dependsOn": "dataProvider"
      },
      {
        "type": "select",
        "label": "Format",
        "key": "yAxisUnits",
        "options": ["Default", "Thousands", "Millions"],
        "defaultValue": "Default"
      },
      {
        "type": "text",
        "label": "Y Axis Label",
        "key": "yAxisLabel"
      },
      {
        "type": "text",
        "label": "X Axis Label",
        "key": "xAxisLabel"
      },
      {
        "type": "text",
        "label": "Width",
        "key": "width"
      },
      {
        "type": "text",
        "label": "Height",
        "key": "height",
        "defaultValue": "400"
      },
      {
        "type": "boolean",
        "label": "Animate",
        "key": "animate",
        "defaultValue": true
      }
    ]
  },
  "form": {
    "name": "Form",
    "icon": "Form",
    "hasChildren": true,
    "illegalChildren": ["section"],
    "actions": [
      "ValidateForm",
      "ClearForm"
    ],
    "styles": ["size"],
    "settings": [
      {
        "type": "select",
        "label": "Type",
        "key": "actionType",
        "options": ["Create", "Update"],
        "defaultValue": "Create"
      },
      {
        "type": "schema",
        "label": "Schema",
        "key": "dataSource",
        "defaultValue": {
          "name": "Custom",
          "label": "Custom"
        }
      },
      {
        "type": "boolean",
        "label": "Disabled",
        "key": "disabled",
        "defaultValue": false
      }
    ],
    "context": {
      "type": "form"
    }
  },
  "fieldgroup": {
    "name": "Field Group",
    "icon": "Group",
    "illegalChildren": ["section"],
    "styles": ["size"],
    "hasChildren": true,
    "settings": [
      {
        "type": "select",
        "label": "Labels",
        "key": "labelPosition",
        "defaultValue": "above",
        "options": [
          {
            "label": "Left",
            "value": "left"
          },
          {
            "label": "Right",
            "value": "right"
          },
          {
            "label": "Above",
            "value": "above"
          }
        ]
      }
    ]
  },
  "stringfield": {
    "name": "Text Field",
    "icon": "Text",
    "illegalChildren": ["section"],
    "styles": ["size"],
    "settings": [
      {
        "type": "field/string",
        "label": "Field",
        "key": "field"
      },
      {
        "type": "text",
        "label": "Label",
        "key": "label"
      },
      {
        "type": "text",
        "label": "Placeholder",
        "key": "placeholder"
      },
      {
        "type": "text",
        "label": "Default value",
        "key": "defaultValue"
      },
      {
        "type": "boolean",
        "label": "Disabled",
        "key": "disabled",
        "defaultValue": false
      }
    ]
  },
  "numberfield": {
    "name": "Number Field",
    "icon": "123",
    "styles": ["size"],
    "illegalChildren": ["section"],
    "settings": [
      {
        "type": "field/number",
        "label": "Field",
        "key": "field"
      },
      {
        "type": "text",
        "label": "Label",
        "key": "label"
      },
      {
        "type": "text",
        "label": "Placeholder",
        "key": "placeholder"
      },
      {
        "type": "text",
        "label": "Default value",
        "key": "defaultValue"
      },
      {
        "type": "boolean",
        "label": "Disabled",
        "key": "disabled",
        "defaultValue": false
      }
    ]
  },
  "passwordfield": {
    "name": "Password Field",
    "icon": "LockClosed",
    "styles": ["size"],
    "illegalChildren": ["section"],
    "settings": [
      {
        "type": "field/string",
        "label": "Field",
        "key": "field"
      },
      {
        "type": "text",
        "label": "Label",
        "key": "label"
      },
      {
        "type": "text",
        "label": "Placeholder",
        "key": "placeholder"
      },
      {
        "type": "text",
        "label": "Default value",
        "key": "defaultValue"
      },
      {
        "type": "boolean",
        "label": "Disabled",
        "key": "disabled",
        "defaultValue": false
      }
    ]
  },
  "optionsfield": {
    "name": "Options Picker",
    "icon": "ViewList",
    "styles": ["size"],
    "illegalChildren": ["section"],
    "settings": [
      {
        "type": "field/options",
        "label": "Field",
        "key": "field"
      },
      {
        "type": "text",
        "label": "Label",
        "key": "label"
      },
      {
        "type": "text",
        "label": "Placeholder",
        "key": "placeholder",
        "placeholder": "Choose an option"
      },
      {
        "type": "select",
        "label": "Type",
        "key": "optionsType",
        "placeholder": "Pick an options type",
        "options": [
          {
            "label": "Select",
            "value": "select"
          },
          {
            "label": "Radio buttons",
            "value": "radio"
          }
        ]
      },
      {
        "type": "text",
        "label": "Default value",
        "key": "defaultValue"
      },
      {
        "type": "boolean",
        "label": "Disabled",
        "key": "disabled",
        "defaultValue": false
      }
    ]
  },
  "booleanfield": {
    "name": "Checkbox",
    "icon": "Checkmark",
    "illegalChildren": ["section"],
    "settings": [
      {
        "type": "field/boolean",
        "label": "Field",
        "key": "field"
      },
      {
        "type": "text",
        "label": "Label",
        "key": "label"
      },
      {
        "type": "text",
        "label": "Text",
        "key": "text"
      },
      {
<<<<<<< HEAD
        "type": "text",
        "label": "Default value",
        "key": "defaultValue"
=======
        "type": "select",
        "label": "Size",
        "key": "size",
        "options": [
          {
            "label": "Small",
            "value": "S"
          },
          {
            "label": "Medium",
            "value": "M"
          },
          {
            "label": "Large",
            "value": "L"
          },
          {
            "label": "Extra large",
            "value": "XL"
          }
        ],
        "defaultValue": "M"
>>>>>>> de16321b
      },
      {
        "type": "boolean",
        "label": "Disabled",
        "key": "disabled",
        "defaultValue": false
      }
    ]
  },
  "longformfield": {
    "name": "Rich Text",
    "icon": "TextParagraph",
    "styles": ["size"],
    "illegalChildren": ["section"],
    "settings": [
      {
        "type": "field/longform",
        "label": "Field",
        "key": "field"
      },
      {
        "type": "text",
        "label": "Label",
        "key": "label"
      },
      {
        "type": "text",
        "label": "Placeholder",
        "key": "placeholder",
        "placeholder": "Type something..."
      },
      {
        "type": "text",
        "label": "Default value",
        "key": "defaultValue"
      },
      {
        "type": "boolean",
        "label": "Disabled",
        "key": "disabled",
        "defaultValue": false
      }
    ]
  },
  "datetimefield": {
    "name": "Date Picker",
    "icon": "DateInput",
    "styles": ["size"],
    "illegalChildren": ["section"],
    "settings": [
      {
        "type": "field/datetime",
        "label": "Field",
        "key": "field"
      },
      {
        "type": "text",
        "label": "Label",
        "key": "label"
      },
      {
        "type": "text",
        "label": "Placeholder",
        "key": "placeholder"
      },
      {
        "type": "boolean",
        "label": "Show Time",
        "key": "enableTime",
        "defaultValue": true
      },
      {
        "type": "text",
        "label": "Default value",
        "key": "defaultValue"
      },
      {
        "type": "boolean",
        "label": "Disabled",
        "key": "disabled",
        "defaultValue": false
      }
    ]
  },
  "attachmentfield": {
    "name": "Attachment",
    "icon": "Attach",
    "styles": ["size"],
    "illegalChildren": ["section"],
    "settings": [
      {
        "type": "field/attachment",
        "label": "Field",
        "key": "field"
      },
      {
        "type": "text",
        "label": "Label",
        "key": "label"
      },
      {
        "type": "boolean",
        "label": "Disabled",
        "key": "disabled",
        "defaultValue": false
      }
    ]
  },
  "relationshipfield": {
    "name": "Relationship Picker",
    "icon": "TaskList",
    "styles": ["size"],
    "illegalChildren": ["section"],
    "settings": [
      {
        "type": "field/link",
        "label": "Field",
        "key": "field"
      },
      {
        "type": "text",
        "label": "Label",
        "key": "label"
      },
      {
        "type": "text",
        "label": "Placeholder",
        "key": "placeholder"
      },
      {
        "type": "boolean",
        "label": "Disabled",
        "key": "disabled",
        "defaultValue": false
      }
    ]
  },
  "dataprovider": {
    "name": "Data Provider",
    "info": "Pagination is only available for data stored in internal tables.",
    "icon": "Data",
    "illegalChildren": ["section"],
    "hasChildren": true,
    "settings": [
      {
        "type": "dataSource",
        "label": "Data",
        "key": "dataSource"
      },
      {
        "type": "filter",
        "label": "Filtering",
        "key": "filter"
      },
      {
        "type": "field",
        "label": "Sort Column",
        "key": "sortColumn"
      },
      {
        "type": "select",
        "label": "Sort Order",
        "key": "sortOrder",
        "options": ["Ascending", "Descending"],
        "defaultValue": "Descending"
      },
      {
        "type": "number",
        "label": "Limit",
        "key": "limit",
        "defaultValue": 50
      },
      {
        "type": "boolean",
        "label": "Paginate",
        "key": "paginate",
        "defaultValue": true
      }
    ],
    "context": {
      "type": "static",
      "values":  [
        {
          "label": "Rows",
          "key": "rows"
        },
        {
          "label": "Rows Length",
          "key": "rowsLength"
        },
        {
          "label": "Schema",
          "key": "schema"
        },
        {
          "label": "Page Number",
          "key": "pageNumber"
        }
      ]
    }
  },
  "table": {
    "name": "Table",
    "icon": "Table",
    "illegalChildren": ["section"],
    "hasChildren": true,
    "showEmptyState": false,
    "settings": [
      {
        "type": "dataProvider",
        "label": "Provider",
        "key": "dataProvider"
      },
      {
        "type": "number",
        "label": "Row Count",
        "key": "rowCount",
        "defaultValue": 8
      },
      {
        "type": "multifield",
        "label": "Columns",
        "key": "columns",
        "dependsOn": "dataProvider",
        "placeholder": "All columns"
      },
      {
        "type": "boolean",
        "label": "Quiet",
        "key": "quiet"
      },
      {
        "type": "boolean",
        "label": "Auto Columns",
        "key": "showAutoColumns",
        "defaultValue": false
      }
    ],
    "context": {
      "type": "schema"
    }
  },
  "daterangepicker": {
    "name": "Date Range",
    "icon": "Date",
    "styles": ["size"],
    "hasChildren": false,
    "info": "Your data provider will be automatically filtered to the given date range.",
    "settings": [
      {
        "type": "dataProvider",
        "label": "Provider",
        "key": "dataProvider"
      },
      {
        "type": "field",
        "label": "Date field",
        "key": "field"
      },
      {
        "type": "select",
        "label": "Default range",
        "key": "defaultValue",
        "options": [
          "Last 1 day",
          "Last 7 days",
          "Last 30 days",
          "Last 3 months",
          "Last 6 months",
          "Last 1 year"
        ],
        "defaultValue": "Last 30 days"
      }
    ]
  },
  "spectrumcard": {
    "name": "Card",
    "icon": "Card",
    "styles": ["size"],
    "settings": [
      {
        "type": "text",
        "key": "title",
        "label": "Title"
      },
      {
        "type": "text",
        "key": "subtitle",
        "label": "Subtitle"
      },
      {
        "type": "text",
        "key": "description",
        "label": "Description"
      },
      {
        "type": "text",
        "key": "imageURL",
        "label": "Image URL"
      },
      {
        "type": "url",
        "key": "linkURL",
        "label": "Link URL"
      },
      {
        "type": "boolean",
        "key": "horizontal",
        "label": "Horizontal"
      }
    ]
  }
}<|MERGE_RESOLUTION|>--- conflicted
+++ resolved
@@ -1910,11 +1910,6 @@
         "key": "text"
       },
       {
-<<<<<<< HEAD
-        "type": "text",
-        "label": "Default value",
-        "key": "defaultValue"
-=======
         "type": "select",
         "label": "Size",
         "key": "size",
@@ -1937,7 +1932,11 @@
           }
         ],
         "defaultValue": "M"
->>>>>>> de16321b
+      },
+      {
+        "type": "text",
+        "label": "Default value",
+        "key": "defaultValue"
       },
       {
         "type": "boolean",
