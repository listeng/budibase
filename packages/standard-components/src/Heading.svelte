<script>
  import { buildStyle } from "./buildStyle.js"
  export let className = ""
  export let type
  export let text = ""

  export let _bb

  let containerElement

<<<<<<< HEAD
  // $: containerElement && !text && _bb.attachChildren(containerElement)
  $: style = buildStyle({ "font-family": fontFamily, color })
  // $: console.log("HEADING", color)
=======
  $: containerElement && !text && _bb.attachChildren(containerElement)
>>>>>>> b17d952c
</script>

{#if type === 'h1'}
  <h1 class={className} bind:this={containerElement}>{text}</h1>
{:else if type === 'h2'}
  <h2 class={className} bind:this={containerElement}>{text}</h2>
{:else if type === 'h3'}
  <h3 class={className} bind:this={containerElement}>{text}</h3>
{:else if type === 'h4'}
  <h4 class={className} bind:this={containerElement}>{text}</h4>
{:else if type === 'h5'}
  <h5 class={className} bind:this={containerElement}>{text}</h5>
{:else if type === 'h6'}
  <h6 class={className} bind:this={containerElement}>{text}</h6>
{/if}<|MERGE_RESOLUTION|>--- conflicted
+++ resolved
@@ -8,13 +8,7 @@
 
   let containerElement
 
-<<<<<<< HEAD
-  // $: containerElement && !text && _bb.attachChildren(containerElement)
-  $: style = buildStyle({ "font-family": fontFamily, color })
-  // $: console.log("HEADING", color)
-=======
   $: containerElement && !text && _bb.attachChildren(containerElement)
->>>>>>> b17d952c
 </script>
 
 {#if type === 'h1'}
