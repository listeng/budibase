--- conflicted
+++ resolved
@@ -10,7 +10,6 @@
   let hasLoaded
   let currentChildren
 
-<<<<<<< HEAD
   $: cssVariables = {
     backgroundColor,
     color,
@@ -38,21 +37,6 @@
     use:cssVars={cssVariables}>
     <slot />
   </div>
-=======
-  $: {
-    if (containerElement) {
-      _bb.attachChildren(containerElement)
-      if (!hasLoaded) {
-        _bb.call(onLoad)
-        hasLoaded = true
-      }
-    }
-  }
-</script>
-
-{#if type === 'div'}
-  <div bind:this={containerElement} />
->>>>>>> b17d952c
 {:else if type === 'header'}
   <header bind:this={containerElement} />
 {:else if type === 'main'}
