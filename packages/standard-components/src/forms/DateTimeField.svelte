<script>
  import { CoreDatePicker } from "@budibase/bbui"
  import Field from "./Field.svelte"

  export let field
  export let label
  export let placeholder
  export let disabled = false
  export let enableTime = false
<<<<<<< HEAD
  export let validation
=======
  export let defaultValue
>>>>>>> 4ff752d1

  let fieldState
  let fieldApi

  const parseDate = val => {
    if (!val) {
      return null
    }
    let date
    if (val instanceof Date) {
      // Use real date obj if already parsed
      date = val
    } else if (isNaN(val)) {
      // Treat as date string of some sort
      date = new Date(val)
    } else {
      // Treat as numerical timestamp
      date = new Date(parseInt(val))
    }
    const time = date.getTime()
    if (isNaN(time)) {
      return null
    }
    // By rounding to the nearest second we avoid locking up in an endless
    // loop in the builder, caused by potentially enriching {{ now }} to every
    // millisecond.
    return new Date(Math.floor(time / 1000) * 1000)
  }
</script>

<Field
  {label}
  {field}
  {disabled}
<<<<<<< HEAD
  {validation}
=======
  defaultValue={parseDate(defaultValue)}
>>>>>>> 4ff752d1
  type="datetime"
  bind:fieldState
  bind:fieldApi
>
  {#if fieldState}
    <CoreDatePicker
      value={$fieldState.value}
      on:change={e => fieldApi.setValue(e.detail)}
      disabled={$fieldState.disabled}
      error={$fieldState.error}
      id={$fieldState.fieldId}
      {enableTime}
      {placeholder}
    />
  {/if}
</Field><|MERGE_RESOLUTION|>--- conflicted
+++ resolved
@@ -7,11 +7,8 @@
   export let placeholder
   export let disabled = false
   export let enableTime = false
-<<<<<<< HEAD
   export let validation
-=======
   export let defaultValue
->>>>>>> 4ff752d1
 
   let fieldState
   let fieldApi
@@ -46,11 +43,8 @@
   {label}
   {field}
   {disabled}
-<<<<<<< HEAD
   {validation}
-=======
   defaultValue={parseDate(defaultValue)}
->>>>>>> 4ff752d1
   type="datetime"
   bind:fieldState
   bind:fieldApi
