--- conflicted
+++ resolved
@@ -7,11 +7,8 @@
 
   export let field
   export let label
-<<<<<<< HEAD
   export let placeholder
-=======
   export let disabled = false
->>>>>>> 4ca768a6
 
   let fieldState
   let fieldApi
