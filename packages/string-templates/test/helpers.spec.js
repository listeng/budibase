--- conflicted
+++ resolved
@@ -167,11 +167,7 @@
   it("should allow use of the date helper with now time", async () => {
     const date = new Date()
     const output = await processString("{{ date now 'DD' }}", {})
-<<<<<<< HEAD
-    expect(output).toBe(date.getDate().toString())
-=======
     expect(parseInt(output)).toBe(date.getDate())
->>>>>>> cced03be
   })
 })
 
