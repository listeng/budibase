--- conflicted
+++ resolved
@@ -89,12 +89,9 @@
     store.removeComponentLibrary =removeComponentLibrary(store);
     store.addStylesheet = addStylesheet(store);
     store.removeStylesheet = removeStylesheet(store);
-<<<<<<< HEAD
+    store.savePage = savePage(store);
     store.showFrontend = showFrontend(store);
     store.showBackend = showBackend(store);
-=======
-    store.savePage = savePage(store);
->>>>>>> ffb603fe
     return store;
 } 
 
