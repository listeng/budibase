--- conflicted
+++ resolved
@@ -1,6 +1,5 @@
 <script>
-<<<<<<< HEAD
-  import { Input, Select, Heading } from "@budibase/bbui"
+  import { Select, Heading } from "@budibase/bbui"
 
   export let values
   export let errors
@@ -8,21 +7,7 @@
 </script>
 
 <div class="container">
-  <Heading l h2>Create your first User</Heading>
-  <Input
-    bind:value={$values.email}
-    on:change={() => ($touched.email = true)}
-    label="Email"
-    placeholder="Email"
-    type="email"
-    error={$touched.email && $errors.email} />
-  <Input
-    bind:value={$values.password}
-    on:change={() => ($touched.password = true)}
-    label="Password"
-    placeholder="Password"
-    type="password"
-    error={$touched.password && $errors.password} />
+  <Heading l h2>What's your role for this app?</Heading>
   <Select
     bind:value={$values.roleId}
     label="Role"
@@ -30,17 +15,6 @@
     getOptionLabel={option => option.label}
     getOptionValue={option => option.value}
     error={$errors.roleId} />
-=======
-  import { Input, Select } from "@budibase/bbui"
-</script>
-
-<h2>What's your role for this app?</h2>
-<div class="container">
-  <Select label="Role" secondary name="roleId">
-    <option value="ADMIN">Admin</option>
-    <option value="POWER_USER">Power User</option>
-  </Select>
->>>>>>> b595f3f9
 </div>
 
 <style>
