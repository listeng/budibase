--- conflicted
+++ resolved
@@ -1,17 +1,5 @@
 <script>
-<<<<<<< HEAD
-  import { Input } from "@budibase/bbui"
-=======
-  import {
-    Button,
-    TextArea,
-    Label,
-    Input,
-    Heading,
-    Select,
-    Spacer,
-  } from "@budibase/bbui"
->>>>>>> f05a5815
+  import { Label, Spacer, Input } from "@budibase/bbui"
   import Editor from "./QueryEditor.svelte"
   import KeyValueBuilder from "./KeyValueBuilder.svelte"
 
