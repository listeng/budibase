<script>
  import { fade } from "svelte/transition"
  import { goto, params } from "@sveltech/routify"
  import AgGrid from "@budibase/svelte-ag-grid"

  import api from "builderStore/api"
  import { notifier } from "builderStore/store/notifications"
  import Spinner from "components/common/Spinner.svelte"
  import DeleteRowsButton from "./buttons/DeleteRowsButton.svelte"
  import {
    getRenderer,
    editRowRenderer,
    userRowRenderer,
  } from "./cells/cellRenderers"
  import TableLoadingOverlay from "./TableLoadingOverlay"
  import TableHeader from "./TableHeader"
  import "@budibase/svelte-ag-grid/dist/index.css"
  import { TableNames } from "constants"

  export let schema = {}
  export let data = []
  export let tableId
  export let title
  export let allowEditing = false
  export let loading = false
  export let theme = "alpine"

  let columnDefs = []
  let selectedRows = []

  let options = {
    defaultColDef: {
      flex: 1,
      filter: true,
    },
    rowSelection: allowEditing ? "multiple" : false,
    rowMultiSelectWithClick: true,
    suppressRowClickSelection: false,
    paginationAutoPageSize: true,
    pagination: true,
    enableRangeSelection: true,
    popupParent: document.body,
    components: {
      customLoadingOverlay: TableLoadingOverlay,
    },
    loadingOverlayComponent: "customLoadingOverlay",
    animateRows: true,
  }

  $: isUsersTable = tableId === TableNames.USERS
  $: {
    if (isUsersTable) {
      schema.email.displayFieldName = "Email"
      schema.roleId.displayFieldName = "Role"
    }
  }

  $: {
    // Reset selection every time data changes
    selectedRows = []

    let result = []
    if (allowEditing) {
      result = [
        {
          checkboxSelection: true,
          lockPosition: true,
          headerName: "Edit",
          pinned: "left",
          sortable: false,
          resizable: false,
          suppressMovable: true,
          suppressMenu: true,
          minWidth: 114,
          width: 114,
          cellRenderer: isUsersTable ? userRowRenderer : editRowRenderer,
        },
      ]
    }

    const canEditColumn = key => {
      if (!allowEditing) {
        return false
      }
<<<<<<< HEAD
      return !(isUsersTable && ["email", "roleId"].indexOf(key) !== -1)
=======
      return !(isUsersTable && ["email", "roleId"].includes(key))
>>>>>>> 1f589876
    }

    Object.entries(schema || {}).forEach(([key, value]) => {
      result.push({
        headerCheckboxSelection: false,
        headerComponent: TableHeader,
        headerComponentParams: {
          field: schema[key],
          editable: canEditColumn(key),
        },
        headerName: value.displayFieldName || key,
        field: key,
        sortable: true,
        cellRenderer: getRenderer({
          schema: schema[key],
          editable: true,
          isUsersTable,
        }),
        cellRendererParams: {
          selectRelationship,
        },
        autoHeight: true,
        resizable: true,
        minWidth: 200,
      })
    })

    columnDefs = result
  }

  function selectRelationship(row, fieldName) {
    if (!row?.[fieldName]?.length) {
      return
    }
    $goto(
      `/${$params.application}/data/table/${row.tableId}/relationship/${row._id}/${fieldName}`
    )
  }

  const deleteRows = async () => {
    await api.post(`/api/${tableId}/rows`, {
      rows: selectedRows,
      type: "delete",
    })
    data = data.filter(row => !selectedRows.includes(row))
    notifier.success(`Successfully deleted ${selectedRows.length} rows`)
    selectedRows = []
  }
</script>

<div>
  <div class="table-title">
    <h1>{title}</h1>
    {#if loading}
      <div transition:fade>
        <Spinner size="10" />
      </div>
    {/if}
  </div>
  <div class="popovers">
    <slot />
    {#if selectedRows.length > 0}
      <DeleteRowsButton {selectedRows} {deleteRows} />
    {/if}
  </div>
</div>
<div class="grid-wrapper">
  <AgGrid
    {theme}
    {options}
    {data}
    {columnDefs}
    {loading}
    on:select={({ detail }) => (selectedRows = detail)} />
</div>

<style>
  .table-title {
    height: 24px;
    display: flex;
    flex-direction: row;
    justify-content: flex-start;
    align-items: center;
  }
  .table-title h1 {
    font-size: var(--font-size-m);
    font-weight: 500;
    margin: 0;
  }
  .table-title > div {
    margin-left: var(--spacing-xs);
  }

  .popovers {
    display: flex;
    flex-direction: row;
    justify-content: flex-start;
    align-items: center;
    gap: var(--spacing-l);
  }
  .popovers :global(button) {
    font-weight: 500;
    margin-top: var(--spacing-l);
  }
  .popovers :global(button svg) {
    margin-right: var(--spacing-xs);
  }

  .grid-wrapper {
    flex: 1 1 auto;
    display: flex;
    flex-direction: column;
    justify-content: flex-start;
    align-items: stretch;
  }
  .grid-wrapper :global(> *) {
    height: auto;
    flex: 1 1 auto;
  }
  :global(.grid-wrapper) {
    --ag-modal-overlay-background-color: transparent;
    --ag-border-color: var(--grey-3);
    --ag-header-background-color: var(--grey-1);
    --ag-odd-row-background-color: var(--grey-1);
    --ag-row-border-color: var(--grey-3);
    --ag-background-color: var(--background);
    --ag-foreground-color: var(--ink);
  }
  :global(.ag-overlay-loading-center) {
    box-shadow: 0 0 8px 4px rgba(0, 0, 0, 0.05) !important;
    border-color: var(--grey-2);
  }

  :global(.ag-menu) {
    border: var(--border-dark) !important;
  }

  :global(.ag-popup-child) {
    border-radius: var(--border-radius-m) !important;
    box-shadow: none !important;
  }

  :global(.ag-header-cell-text) {
    font-family: var(--font-sans);
    font-weight: 600;
    color: var(--ink);
  }

  tbody tr:hover {
    background: var(--grey-1);
  }

  :global(.ag-filter) {
    padding: var(--spacing-s);
    outline: none;
    box-sizing: border-box;
    color: var(--ink);
    border-radius: var(--border-radius-m);
    font-family: var(--font-sans) !important;
    box-shadow: 0 5px 12px rgba(0, 0, 0, 0.15);
  }

  :global(.ag-menu) {
    border: none;
  }

  :global(.ag-simple-filter-body-wrapper > *) {
    margin-bottom: var(--spacing-m) !important;
  }

  :global(.ag-select) {
    height: inherit !important;
  }

  :global(.ag-menu input) {
    color: var(--ink) !important;
    font-size: var(--font-size-xs);
    border-radius: var(--border-radius-s) !important;
    border: none;
    background-color: var(--grey-2) !important;
    padding: var(--spacing-m);
    margin: 0;
    outline: none;
    font-family: var(--font-sans);
    border: var(--border-transparent) !important;
    transition: 0.2s all;
  }
  :global(.ag-menu input:focus) {
    border: var(--border-blue) !important;
  }

  :global(.ag-picker-field-display) {
    color: var(--ink) !important;
    font-size: var(--font-size-xs) !important;
    border-radius: var(--border-radius-s) !important;
    background-color: var(--grey-2) !important;
    font-family: var(--font-sans);
    border: var(--border-transparent) !important;
  }

  :global(.ag-picker-field-wrapper) {
    background: var(--grey-2) !important;
    border: var(--border-transparent) !important;
    padding-top: var(--spacing-xs);
    padding-bottom: var(--spacing-xs);
  }
</style><|MERGE_RESOLUTION|>--- conflicted
+++ resolved
@@ -82,11 +82,7 @@
       if (!allowEditing) {
         return false
       }
-<<<<<<< HEAD
-      return !(isUsersTable && ["email", "roleId"].indexOf(key) !== -1)
-=======
       return !(isUsersTable && ["email", "roleId"].includes(key))
->>>>>>> 1f589876
     }
 
     Object.entries(schema || {}).forEach(([key, value]) => {
