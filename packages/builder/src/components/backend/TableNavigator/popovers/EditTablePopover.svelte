<script>
  import { goto } from "@roxi/routify"
  import { allScreens, store } from "builderStore"
  import { tables, datasources } from "stores/backend"
  import {
    ActionMenu,
    Icon,
    Input,
    MenuItem,
    Modal,
    ModalContent,
    notifications,
  } from "@budibase/bbui"
  import ConfirmDialog from "components/common/ConfirmDialog.svelte"

  export let table

  let editorModal
  let confirmDeleteDialog
  let error = ""
  let originalName = table.name
  let templateScreens
  let willBeDeleted
  let deleteTableName

<<<<<<< HEAD
  $: internal = table?.type === "internal"
=======
  $: external = table?.type === "external"
  $: allowDeletion = !external || table?.created
>>>>>>> 4e76951a

  function showDeleteModal() {
    templateScreens = $allScreens.filter(
      screen => screen.autoTableId === table._id
    )
    willBeDeleted = ["All table data"].concat(
      templateScreens.map(screen => `Screen ${screen.props._instanceName}`)
    )
    confirmDeleteDialog.show()
  }

  async function deleteTable() {
    const wasSelectedTable = $tables.selected
    try {
      await tables.delete(table)
      await store.actions.screens.delete(templateScreens)
      await tables.fetch()
      if (table.type === "external") {
        await datasources.fetch()
      }
      notifications.success("Table deleted")
      if (wasSelectedTable && wasSelectedTable._id === table._id) {
        $goto("./table")
      }
    } catch (err) {
      notifications.error(err)
    }
  }

  function hideDeleteDialog() {
    deleteTableName = ""
  }

  async function save() {
    await tables.save(table)
    notifications.success("Table renamed successfully")
  }

  function checkValid(evt) {
    const tableName = evt.target.value
    error =
      originalName === tableName
        ? `Table with name ${tableName} already exists. Please choose another name.`
        : ""
  }
</script>

<ActionMenu>
  <div slot="control" class="icon">
    <Icon s hoverable name="MoreSmallList" />
  </div>
<<<<<<< HEAD
  {#if internal}
    <MenuItem icon="Edit" on:click={editorModal.show}>Edit</MenuItem>
  {/if}
  <MenuItem icon="Delete" on:click={showDeleteModal}>Delete</MenuItem>
=======
  <MenuItem icon="Edit" on:click={editorModal.show}>Edit</MenuItem>
  {#if allowDeletion}
    <MenuItem icon="Delete" on:click={showDeleteModal}>Delete</MenuItem>
  {/if}
>>>>>>> 4e76951a
</ActionMenu>

<Modal bind:this={editorModal}>
  <ModalContent
    title="Edit Table"
    confirmText="Save"
    onConfirm={save}
    disabled={table.name === originalName || error}
  >
    <Input
      label="Table Name"
      thin
      bind:value={table.name}
      on:input={checkValid}
      {error}
    />
  </ModalContent>
</Modal>
<ConfirmDialog
  bind:this={confirmDeleteDialog}
  okText="Delete Table"
  onOk={deleteTable}
  onCancel={hideDeleteDialog}
  title="Confirm Deletion"
  disabled={deleteTableName !== table.name}
>
  <p>
    Are you sure you wish to delete the table
    <b>{table.name}?</b>
    The following will also be deleted:
  </p>
  <b>
    <div class="delete-items">
      {#each willBeDeleted as item}
        <div>{item}</div>
      {/each}
    </div>
  </b>
  <p>
    This action cannot be undone - to continue please enter the table name below
    to confirm.
  </p>
  <Input
    bind:value={deleteTableName}
    placeholder={table.name}
    dataCy="delete-table-confirm"
  />
</ConfirmDialog>

<style>
  div.icon {
    display: flex;
    flex-direction: row;
    justify-content: flex-end;
    align-items: center;
  }

  div.delete-items {
    margin-top: 10px;
    margin-bottom: 10px;
    margin-left: 10px;
  }

  div.delete-items div {
    margin-top: 4px;
    font-weight: 600;
  }
</style><|MERGE_RESOLUTION|>--- conflicted
+++ resolved
@@ -23,12 +23,8 @@
   let willBeDeleted
   let deleteTableName
 
-<<<<<<< HEAD
-  $: internal = table?.type === "internal"
-=======
   $: external = table?.type === "external"
   $: allowDeletion = !external || table?.created
->>>>>>> 4e76951a
 
   function showDeleteModal() {
     templateScreens = $allScreens.filter(
@@ -80,17 +76,12 @@
   <div slot="control" class="icon">
     <Icon s hoverable name="MoreSmallList" />
   </div>
-<<<<<<< HEAD
-  {#if internal}
+  {#if external}
     <MenuItem icon="Edit" on:click={editorModal.show}>Edit</MenuItem>
   {/if}
-  <MenuItem icon="Delete" on:click={showDeleteModal}>Delete</MenuItem>
-=======
-  <MenuItem icon="Edit" on:click={editorModal.show}>Edit</MenuItem>
   {#if allowDeletion}
     <MenuItem icon="Delete" on:click={showDeleteModal}>Delete</MenuItem>
   {/if}
->>>>>>> 4e76951a
 </ActionMenu>
 
 <Modal bind:this={editorModal}>
