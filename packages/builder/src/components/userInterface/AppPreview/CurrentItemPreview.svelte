--- conflicted
+++ resolved
@@ -23,110 +23,9 @@
     return componentName || "element"
   }
 
-<<<<<<< HEAD
-  const screenPlaceholder = {
-    name: "Screen Placeholder",
-    route: "*",
-    props: {
-      _id: "screenslot-placeholder",
-      _component: "@budibase/standard-components/container",
-      _styles: {
-        normal: {
-          flex: "1 1 auto",
-        },
-        hover: {},
-        active: {},
-        selected: {},
-      },
-      _code: "",
-      className: "",
-      onLoad: [],
-      type: "div",
-      _children: [
-        {
-          _id: "51a1b494-0fa4-49c3-90cc-c2a6c7a3f888",
-          _component: "@budibase/standard-components/container",
-          _styles: {
-            normal: {
-              display: "flex",
-              "flex-direction": "column",
-              "align-items": "center",
-              flex: "1 1 auto",
-            },
-            hover: {},
-            active: {},
-            selected: {},
-          },
-          _code: "",
-          className: "",
-          onLoad: [],
-          type: "div",
-          _instanceId: "inst_40d9036_4c81114e2bf145ab8721978c66e09a10",
-          _instanceName: "Container",
-          _children: [
-            {
-              _id: "90a52cd0-f215-46c1-b29b-e28f9e7edf72",
-              _component: "@budibase/standard-components/heading",
-              _styles: {
-                normal: {},
-                hover: {},
-                active: {},
-                selected: {},
-              },
-              _code: "",
-              className: "",
-              text: "Screen Slot",
-              type: "h1",
-              _instanceId: "inst_40d9036_4c81114e2bf145ab8721978c66e09a10",
-              _instanceName: "Heading",
-              _children: [],
-            },
-            {
-              _id: "71a3da65-72c6-4c43-8c6a-49871c07b77d",
-              _component: "@budibase/standard-components/text",
-              _styles: {
-                normal: {
-                  "text-align": "left",
-                },
-                hover: {},
-                active: {},
-                selected: {},
-              },
-              _code: "",
-              text:
-                "The screens that you create will be displayed inside this box.",
-              type: "none",
-              _instanceId: "inst_40d9036_4c81114e2bf145ab8721978c66e09a10",
-              _instanceName: "Text",
-            },
-            {
-              _id: "8af80374-460d-497b-a5d8-7dd2ec4a7bbc",
-              _component: "@budibase/standard-components/text",
-              _styles: {
-                normal: {
-                  "text-align": "left",
-                },
-                hover: {},
-                active: {},
-                selected: {},
-              },
-              _code: "",
-              text:
-                "This box is just a placeholder, to show you the position of screens.",
-              type: "none",
-              _instanceId: "inst_40d9036_4c81114e2bf145ab8721978c66e09a10",
-              _instanceName: "Text",
-            },
-          ],
-        },
-      ],
-      _instanceName: "Content Placeholder",
-    },
-=======
   const headingStyle = {
     width: "500px",
     padding: "8px",
->>>>>>> c541cd07
   }
   const textStyle = {
     ...headingStyle,
