--- conflicted
+++ resolved
@@ -1,10 +1,6 @@
 <script>
   import { onMount } from "svelte"
-<<<<<<< HEAD
   import { store, currentAsset } from "builderStore"
-=======
-  import { store } from "builderStore"
->>>>>>> fd65e5e8
   import iframeTemplate from "./iframeTemplate"
   import { Screen } from "builderStore/store/screenTemplates/utils/Screen"
 
@@ -20,7 +16,6 @@
     .json()
 
   // Extract data to pass to the iframe
-<<<<<<< HEAD
   $: layout = $currentAsset
   $: screen =
     $store.currentFrontEndType === "layout"
@@ -33,45 +28,23 @@
     selectedComponentId,
   }
 
-  // Update the iframe with the builder info to render the correct preview
-  const refreshContent = () => {
-    if (iframe) {
-      iframe.contentWindow.postMessage(JSON.stringify(previewData))
-=======
-  $: page = $store.pages[$store.currentPageName]
-  $: screen =
-    $store.currentFrontEndType === "page"
-      ? screenPlaceholder
-      : $store.currentPreviewItem
-  $: selectedComponentId = $store.currentComponentInfo?._id ?? ""
-
   // Saving pages and screens to the DB causes them to have _revs.
   // These revisions change every time a save happens and causes
   // these reactive statements to fire, even though the actual
   // definition hasn't changed.
   // By deleting all _rev properties we can avoid this and increase
   // performance.
-  $: json = JSON.stringify({ page, screen, selectedComponentId })
+  $: json = JSON.stringify(previewData)
   $: strippedJson = json.replaceAll(/"_rev":\s*"[^"]+"/g, `"_rev":""`)
 
   // Update the iframe with the builder info to render the correct preview
   const refreshContent = message => {
     if (iframe) {
       iframe.contentWindow.postMessage(message)
->>>>>>> fd65e5e8
     }
   }
 
   // Refresh the preview when required
-<<<<<<< HEAD
-  $: refreshContent(previewData)
-
-  // Initialise the app when mounted
-  onMount(() => {
-    iframe.contentWindow.addEventListener("bb-ready", refreshContent, {
-      once: true,
-    })
-=======
   $: refreshContent(strippedJson)
 
   // Initialise the app when mounted
@@ -85,7 +58,6 @@
         once: true,
       }
     )
->>>>>>> fd65e5e8
   })
 </script>
 
