<script>
  export let value = ""
</script>

<div>
  <input on:input type="text" {value} maxlength="25" />
</div>

<style>
  div {
    display: flex;
    justify-content: center;
    margin: 5px 0px;
  }

  input {
    width: 175px;
    font-size: 13px;
    background: #f1f3f4;
    border-radius: 8px;
    height: 20px;
    outline-color: #003cb0;
    color: inherit;
    text-align: center;
    border: 1px solid #dadada;
    font-weight: 550;
  }
<<<<<<< HEAD
</style>
=======
</style>

<div>
  <input on:input on:change type="text" {value} maxlength="25" />
</div>
>>>>>>> 5b600c4f
<|MERGE_RESOLUTION|>--- conflicted
+++ resolved
@@ -25,12 +25,8 @@
     border: 1px solid #dadada;
     font-weight: 550;
   }
-<<<<<<< HEAD
-</style>
-=======
 </style>
 
 <div>
   <input on:input on:change type="text" {value} maxlength="25" />
-</div>
->>>>>>> 5b600c4f
+</div>