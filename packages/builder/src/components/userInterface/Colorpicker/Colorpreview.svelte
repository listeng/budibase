--- conflicted
+++ resolved
@@ -1,67 +1,4 @@
 <script>
-<<<<<<< HEAD
-  import Colorpicker from "./Colorpicker.svelte"
-  import CheckedBackground from "./CheckedBackground.svelte"
-  import { createEventDispatcher, afterUpdate, beforeUpdate } from "svelte"
-  import { buildStyle } from "./helpers.js"
-  import { fade } from "svelte/transition"
-  import { getColorFormat } from "./utils.js"
-
-  export let value = "#3ec1d3ff"
-  export let open = false
-  export let width = "25px"
-  export let height = "25px"
-
-  let format = "hexa"
-  let dimensions = { top: 0, left: 0 }
-  let colorPreview = null
-
-  let previewHeight = null
-  let previewWidth = null
-  let pickerWidth = 250
-  let pickerHeight = 300
-
-  let anchorEl = null
-  let parentNodes = []
-  let errorMsg = null
-
-  $: previewStyle = buildStyle({ width, height, background: value })
-  $: errorPreviewStyle = buildStyle({ width, height })
-  $: pickerStyle = buildStyle({
-    top: `${dimensions.top}px`,
-    left: `${dimensions.left}px`,
-  })
-
-  const dispatch = createEventDispatcher()
-
-  beforeUpdate(() => {
-    format = getColorFormat(value)
-    if (!format) {
-      errorMsg = `Colorpicker - ${value} is an unknown color format. Please use a hex, rgb or hsl value`
-      console.error(errorMsg)
-    } else {
-      errorMsg = null
-    }
-  })
-
-  afterUpdate(() => {
-    if (colorPreview && colorPreview.offsetParent && !anchorEl) {
-      //Anchor relative to closest positioned ancestor element. If none, then anchor to body
-      anchorEl = colorPreview.offsetParent
-      let curEl = colorPreview
-      let els = []
-      //Travel up dom tree from preview element to find parent elements that scroll
-      while (!anchorEl.isSameNode(curEl)) {
-        curEl = curEl.parentNode
-        let elOverflow = window
-          .getComputedStyle(curEl)
-          .getPropertyValue("overflow")
-        if (/scroll|auto/.test(elOverflow)) {
-          els.push(curEl)
-        }
-      }
-      parentNodes = els
-=======
     import Colorpicker from "./Colorpicker.svelte"
     import CheckedBackground from "./CheckedBackground.svelte"
     import {createEventDispatcher, afterUpdate, beforeUpdate} from "svelte"
@@ -147,7 +84,6 @@
         const left = spaceRight > spaceLeft ? (offsetLeft + previewWidth) : offsetLeft - pickerWidth
 
         dimensions = {top, left}
->>>>>>> 5b600c4f
     }
   })
 
@@ -186,37 +122,6 @@
 
       open = true
     }
-<<<<<<< HEAD
-  }
-
-  function onColorChange(color) {
-    value = color.detail
-    dispatch("change", color.detail)
-  }
-</script>
-
-<div class="color-preview-container">
-  {#if !errorMsg}
-    <CheckedBackground borderRadius="3px" backgroundSize="8px">
-      <div
-        bind:this={colorPreview}
-        bind:clientHeight={previewHeight}
-        bind:clientWidth={previewWidth}
-        class="color-preview"
-        style={previewStyle}
-        on:click={openColorpicker} />
-    </CheckedBackground>
-
-    {#if open}
-      <div
-        class="picker-container"
-        bind:clientHeight={pickerHeight}
-        bind:clientWidth={pickerWidth}
-        style={pickerStyle}>
-        <Colorpicker on:change={onColorChange} {format} {value} />
-      </div>
-      <div on:click|self={() => (open = false)} class="overlay" />
-=======
 
 </script>
 
@@ -236,7 +141,6 @@
         <div class="color-preview preview-error" style={errorPreviewStyle}>
             <span>&times;</span>
         </div>
->>>>>>> 5b600c4f
     {/if}
   {:else}
     <div class="color-preview preview-error" style={errorPreviewStyle}>
