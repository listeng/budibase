--- conflicted
+++ resolved
@@ -1,37 +1,34 @@
 <script>
   import { store } from "builderStore"
-<<<<<<< HEAD
-  import { Button } from "@budibase/bbui"
-  import HandlerSelector from "./HandlerSelector.svelte"
-=======
   import { Button, Select } from "@budibase/bbui"
   import Modal from "../../common/Modal.svelte"
   import HandlerSelector from "./HandlerSelector.svelte"
   import IconButton from "../../common/IconButton.svelte"
   import ActionButton from "../../common/ActionButton.svelte"
   import getIcon from "../../common/icon"
->>>>>>> 443e85d3
   import { CloseIcon } from "components/common/Icons/"
+
   import { EVENT_TYPE_MEMBER_NAME } from "../../common/eventHandlers"
-  import { createEventDispatcher } from "svelte"
 
-  export let event = []
-  export let eventType
+  export let event
+  export let eventOptions = []
+  export let onClose
 
-  const dispatch = createEventDispatcher()
+  let eventType = ""
   let draftEventHandler = { parameters: [] }
 
-  $: handlers = (event && [...event]) || []
+  $: eventData = event || { handlers: [] }
+  $: if (!eventOptions.includes(eventType) && eventOptions.length > 0)
+    eventType = eventOptions[0].name
 
   const closeModal = () => {
-    dispatch("close")
+    onClose()
     draftEventHandler = { parameters: [] }
-    handlers = []
+    eventData = { handlers: [] }
   }
 
   const updateEventHandler = (updatedHandler, index) => {
-    handlers[index] = updatedHandler
-    dispatch("change", handlers)
+    eventData.handlers[index] = updatedHandler
   }
 
   const updateDraftEventHandler = updatedHandler => {
@@ -39,8 +36,8 @@
   }
 
   const deleteEventHandler = index => {
-    handlers.splice(index, 1)
-    dispatch("change", handlers)
+    eventData.handlers.splice(index, 1)
+    eventData = eventData
   }
 
   const createNewEventHandler = handler => {
@@ -48,15 +45,37 @@
       parameters: {},
       [EVENT_TYPE_MEMBER_NAME]: "",
     }
-    handlers.push(newHandler)
-    dispatch("change", handlers)
+    eventData.handlers.push(newHandler)
+    eventData = eventData
+  }
+
+  const deleteEvent = () => {
+    store.setComponentProp(eventType, [])
+    closeModal()
+  }
+
+  const saveEventData = () => {
+    store.setComponentProp(eventType, eventData.handlers)
+    closeModal()
   }
 </script>
 
 <div class="container">
   <div class="body">
     <div class="heading">
-      <h3>{eventType} Event</h3>
+      <h3>
+        {eventData.name ? `${eventData.name} Event` : 'Create a New Component Event'}
+      </h3>
+    </div>
+    <div class="event-options">
+      <div class="section">
+        <h4>Event Type</h4>
+        <Select bind:value={eventType}>
+          {#each eventOptions as option}
+            <option value={option.name}>{option.name}</option>
+          {/each}
+        </Select>
+      </div>
     </div>
 
     <div class="section">
@@ -70,16 +89,35 @@
         }}
         handler={draftEventHandler} />
     </div>
-    {#each handlers as handler, index}
-      <HandlerSelector
-        {index}
-        onChanged={updateEventHandler}
-        onRemoved={() => deleteEventHandler(index)}
-        {handler} />
-    {/each}
+    {#if eventData}
+      {#each eventData.handlers as handler, index}
+        <HandlerSelector
+          {index}
+          onChanged={updateEventHandler}
+          onRemoved={() => deleteEventHandler(index)}
+          {handler} />
+      {/each}
+    {/if}
 
   </div>
-
+  <div class="footer">
+    {#if eventData.name}
+      <Button
+        outline
+        on:click={deleteEvent}
+        disabled={eventData.handlers.length === 0}>
+        Delete
+      </Button>
+    {/if}
+    <div class="save">
+      <Button
+        primary
+        on:click={saveEventData}
+        disabled={eventData.handlers.length === 0}>
+        Save
+      </Button>
+    </div>
+  </div>
   <div class="close-button" on:click={closeModal}>
     <CloseIcon />
   </div>
@@ -88,7 +126,6 @@
 <style>
   .container {
     position: relative;
-    width: 600px;
   }
   .heading {
     margin-bottom: 20px;
