<script>
  import { isActive, goto } from "@roxi/routify"
  import { Icon, Modal, Tabs, Tab } from "@budibase/bbui"
  import TableNavigator from "components/backend/TableNavigator/TableNavigator.svelte"
  import DatasourceNavigator from "components/backend/DatasourceNavigator/DatasourceNavigator.svelte"
  import CreateDatasourceModal from "components/backend/DatasourceNavigator/modals/CreateDatasourceModal.svelte"
  import CreateTableModal from "components/backend/TableNavigator/modals/CreateTableModal.svelte"

  const tabs = [
    {
      title: "Internal",
      key: "table",
    },
    {
      title: "External",
      key: "datasource",
    },
  ]

  let selected = $isActive("./datasource") ? "External" : "Internal"

  function selectFirstTableOrSource({ detail }) {
    const { key } = tabs.find((t) => t.title === detail)
    if (key === "datasource") {
      $goto("./datasource")
    } else {
      $goto("./table")
    }
  }

  let modal
</script>

<!-- routify:options index=0 -->
<div class="root">
  <div class="nav">
    <Tabs {selected} on:select={selectFirstTableOrSource}>
      <Tab title="Internal">
        <div class="tab-content-padding">
          <TableNavigator />
          <Modal bind:this={modal}>
            <CreateTableModal />
          </Modal>
        </div>
      </Tab>
      <Tab title="External">
        <div class="tab-content-padding">
          <DatasourceNavigator />
          <Modal bind:this={modal}>
            <CreateDatasourceModal />
          </Modal>
        </div>
      </Tab>
    </Tabs>
    <div class="add-button" data-cy={`new-${selected === "External" ? "datasource" : "tabel"}`}>
      <Icon hoverable name="AddCircle" on:click={modal.show} />
    </div>
  </div>
  <div class="content">
    <slot />
  </div>
</div>

<style>
  .root {
    flex: 1 1 auto;
    height: 0;
    display: grid;
    grid-template-columns: 260px minmax(0, 1fr);
  }

  .content {
    flex: 1 1 auto;
    padding: var(--spacing-l) 40px 40px 40px;
    overflow-y: auto;
    display: flex;
    flex-direction: column;
    justify-content: flex-start;
    align-items: stretch;
    gap: var(--spacing-l);
  }
  .tab-content-padding {
<<<<<<< HEAD
    padding: 0 var(--spectrum-alias-item-padding-m);
=======
    padding: 0 var(--spacing-xl);
>>>>>>> 714929ff
  }

  .nav {
    overflow-y: auto;
    background: var(--background);
    display: flex;
    flex-direction: column;
    justify-content: flex-start;
    align-items: stretch;
    position: relative;
    border-right: var(--border-light);
    padding-bottom: 60px;
  }

  .add-button {
    position: absolute;
<<<<<<< HEAD
    top: var(--spectrum-alias-item-padding-l);
    bottom: 0;
    right: var(--spectrum-alias-item-padding-l);
=======
    top: var(--spacing-l);
    right: var(--spacing-xl);
>>>>>>> 714929ff
  }

  i:hover {
    cursor: pointer;
    color: var(--blue);
  }
</style><|MERGE_RESOLUTION|>--- conflicted
+++ resolved
@@ -52,7 +52,10 @@
         </div>
       </Tab>
     </Tabs>
-    <div class="add-button" data-cy={`new-${selected === "External" ? "datasource" : "tabel"}`}>
+    <div
+      class="add-button"
+      data-cy={`new-${selected === "External" ? "datasource" : "tabel"}`}
+    >
       <Icon hoverable name="AddCircle" on:click={modal.show} />
     </div>
   </div>
@@ -80,11 +83,7 @@
     gap: var(--spacing-l);
   }
   .tab-content-padding {
-<<<<<<< HEAD
-    padding: 0 var(--spectrum-alias-item-padding-m);
-=======
     padding: 0 var(--spacing-xl);
->>>>>>> 714929ff
   }
 
   .nav {
@@ -101,18 +100,7 @@
 
   .add-button {
     position: absolute;
-<<<<<<< HEAD
-    top: var(--spectrum-alias-item-padding-l);
-    bottom: 0;
-    right: var(--spectrum-alias-item-padding-l);
-=======
     top: var(--spacing-l);
     right: var(--spacing-xl);
->>>>>>> 714929ff
-  }
-
-  i:hover {
-    cursor: pointer;
-    color: var(--blue);
   }
 </style>