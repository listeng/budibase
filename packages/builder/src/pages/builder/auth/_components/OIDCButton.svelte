--- conflicted
+++ resolved
@@ -4,11 +4,7 @@
   import Auth0Logo from "assets/auth0-logo.png"
   import MicrosoftLogo from "assets/microsoft-logo.png"
 
-<<<<<<< HEAD
-  import { oidc } from "stores/portal"
-=======
   import { oidc, organisation } from "stores/portal"
->>>>>>> 4e75b7f4
   import { onMount } from "svelte"
 
   $: show = $organisation.oidc
