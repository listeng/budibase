--- conflicted
+++ resolved
@@ -1,9 +1,5 @@
 {
-<<<<<<< HEAD
-  "version": "0.9.125-alpha.7",
-=======
   "version": "0.9.125-alpha.10",
->>>>>>> b9e22726
   "npmClient": "yarn",
   "packages": [
     "packages/*"
