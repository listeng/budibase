{
<<<<<<< HEAD
  "version": "0.9.150-alpha.1",
=======
  "version": "0.9.150",
>>>>>>> e6833fe0
  "npmClient": "yarn",
  "packages": [
    "packages/*"
  ],
  "command": {
    "publish": {
      "ignoreChanges": [
        "*.md",
        "*.txt",
        "test/**",
        "# We ignore every JSON file, except for built-in-modules, built-ins and plugins defined in babel-preset-env/data.",
        "@(!(built-in-modules|built-ins|plugins|package)).json"
      ]
    }
  }
}<|MERGE_RESOLUTION|>--- conflicted
+++ resolved
@@ -1,9 +1,5 @@
 {
-<<<<<<< HEAD
-  "version": "0.9.150-alpha.1",
-=======
   "version": "0.9.150",
->>>>>>> e6833fe0
   "npmClient": "yarn",
   "packages": [
     "packages/*"
