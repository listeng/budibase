{
<<<<<<< HEAD
  "version": "0.9.157-alpha.0",
=======
  "version": "0.9.157",
>>>>>>> d3934eae
  "npmClient": "yarn",
  "packages": [
    "packages/*"
  ],
  "command": {
    "publish": {
      "ignoreChanges": [
        "*.md",
        "*.txt",
        "test/**",
        "# We ignore every JSON file, except for built-in-modules, built-ins and plugins defined in babel-preset-env/data.",
        "@(!(built-in-modules|built-ins|plugins|package)).json"
      ]
    }
  }
}<|MERGE_RESOLUTION|>--- conflicted
+++ resolved
@@ -1,9 +1,5 @@
 {
-<<<<<<< HEAD
-  "version": "0.9.157-alpha.0",
-=======
   "version": "0.9.157",
->>>>>>> d3934eae
   "npmClient": "yarn",
   "packages": [
     "packages/*"
