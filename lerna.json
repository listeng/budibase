--- conflicted
+++ resolved
@@ -1,9 +1,5 @@
 {
-<<<<<<< HEAD
-  "version": "0.9.97-alpha.0",
-=======
   "version": "0.9.98",
->>>>>>> 37f4c66b
   "npmClient": "yarn",
   "packages": [
     "packages/*"
