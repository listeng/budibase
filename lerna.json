{
<<<<<<< HEAD
  "version": "1.0.8-alpha.2",
=======
  "version": "1.0.8",
>>>>>>> 577b7f38
  "npmClient": "yarn",
  "packages": [
    "packages/*"
  ],
  "command": {
    "publish": {
      "ignoreChanges": [
        "*.md",
        "*.txt",
        "test/**",
        "# We ignore every JSON file, except for built-in-modules, built-ins and plugins defined in babel-preset-env/data.",
        "@(!(built-in-modules|built-ins|plugins|package)).json"
      ]
    }
  }
}<|MERGE_RESOLUTION|>--- conflicted
+++ resolved
@@ -1,9 +1,5 @@
 {
-<<<<<<< HEAD
-  "version": "1.0.8-alpha.2",
-=======
   "version": "1.0.8",
->>>>>>> 577b7f38
   "npmClient": "yarn",
   "packages": [
     "packages/*"
