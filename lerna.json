{
<<<<<<< HEAD
  "version": "0.9.180-alpha.11",
=======
  "version": "0.9.184",
>>>>>>> a2ed22a1
  "npmClient": "yarn",
  "packages": [
    "packages/*"
  ],
  "command": {
    "publish": {
      "ignoreChanges": [
        "*.md",
        "*.txt",
        "test/**",
        "# We ignore every JSON file, except for built-in-modules, built-ins and plugins defined in babel-preset-env/data.",
        "@(!(built-in-modules|built-ins|plugins|package)).json"
      ]
    }
  }
}<|MERGE_RESOLUTION|>--- conflicted
+++ resolved
@@ -1,9 +1,5 @@
 {
-<<<<<<< HEAD
-  "version": "0.9.180-alpha.11",
-=======
   "version": "0.9.184",
->>>>>>> a2ed22a1
   "npmClient": "yarn",
   "packages": [
     "packages/*"
