--- conflicted
+++ resolved
@@ -132,20 +132,22 @@
       ]
     },
     {
-<<<<<<< HEAD
       "login": "mslourens",
       "name": "Maurits Lourens",
       "avatar_url": "https://avatars.githubusercontent.com/u/1907152?v=4",
       "profile": "https://github.com/mslourens",
       "contributions": [
-=======
+        "test",
+        "code"
+      ]
+    },
+    {
       "login": "Rory-Powell",
       "name": "Rory Powell",
       "avatar_url": "https://avatars.githubusercontent.com/u/8755148?v=4",
       "profile": "https://github.com/Rory-Powell",
       "contributions": [
         "infra",
->>>>>>> 47fcdf1d
         "test",
         "code"
       ]
